--- conflicted
+++ resolved
@@ -5,26 +5,6 @@
 #   EXTENSION_CONFIGS=.github/config/out_of_tree_extensions.cmake make
 #
 
-<<<<<<< HEAD
-duckdb_extension_load(sqlite_scanner
-    DONT_LINK
-    GIT_URL https://github.com/duckdblabs/sqlite_scanner
-    GIT_TAG 05dd50b3fc91ee4974964086efbc16be74fa115f
-)
-duckdb_extension_load(postgres_scanner
-    DONT_LINK
-    GIT_URL https://github.com/duckdblabs/postgres_scanner
-    GIT_TAG cd043b49cdc9e0d3752535b8333c9433e1007a48
-)
-if (NOT WIN32)
-    duckdb_extension_load(arrow
-        DONT_LINK
-        GIT_URL https://github.com/duckdblabs/arrow
-        GIT_TAG 1a43a5513b96e4c6ffd92026775ffeb648e71dac
-        APPLY_PATCHES
-    )
-    duckdb_extension_load(substrait
-=======
 ################# ARROW
 if (NOT WIN32)
     duckdb_extension_load(arrow
@@ -69,7 +49,6 @@
 # Note: tests for postgres_scanner are currently not run. All of them need a postgres server running. One test
 #       uses a remote rds server but that's not something we want to run here.
 duckdb_extension_load(postgres_scanner
->>>>>>> 785b11ed
         DONT_LINK
         GIT_URL https://github.com/duckdblabs/postgres_scanner
         GIT_TAG 828578442d18fb3acb53b08f4f54a0683217a2c8
@@ -81,6 +60,7 @@
         LOAD_TESTS
         GIT_URL https://github.com/duckdblabs/duckdb_spatial.git
         GIT_TAG dc66594776fbe2f0a8a3af30af7f9f8626e6e215
+        APPLY_PATCHES
         INCLUDE_DIR spatial/include
         TEST_DIR test/sql
         )
