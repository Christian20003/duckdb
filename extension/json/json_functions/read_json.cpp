#include "json_functions.hpp"
#include "json_scan.hpp"
#include "json_structure.hpp"
#include "json_transform.hpp"

namespace duckdb {

void JSONScan::AutoDetect(ClientContext &context, JSONScanData &bind_data, vector<LogicalType> &return_types,
                          vector<string> &names) {
	auto original_scan_type = bind_data.type;
	bind_data.type = JSONScanType::SAMPLE; // Set scan type to sample for the auto-detect, we restore it later
	JSONScanGlobalState gstate(context, bind_data);
	JSONScanLocalState lstate(context, gstate);
	ArenaAllocator allocator(BufferAllocator::Get(context));

	static const unordered_map<LogicalTypeId, vector<const char *>, LogicalTypeIdHash> FORMAT_TEMPLATES = {
	    {LogicalTypeId::DATE, {"%m-%d-%Y", "%m-%d-%y", "%d-%m-%Y", "%d-%m-%y", "%Y-%m-%d", "%y-%m-%d"}},
	    {LogicalTypeId::TIMESTAMP,
	     {"%Y-%m-%d %H:%M:%S.%f", "%m-%d-%Y %I:%M:%S %p", "%m-%d-%y %I:%M:%S %p", "%d-%m-%Y %H:%M:%S",
	      "%d-%m-%y %H:%M:%S", "%Y-%m-%d %H:%M:%S", "%y-%m-%d %H:%M:%S"}},
	};

	// Populate possible date/timestamp formats, assume this is consistent across columns
	for (auto &kv : FORMAT_TEMPLATES) {
		const auto &type = kv.first;
		if (bind_data.date_format_map.HasFormats(type)) {
			continue; // Already populated
		}
		const auto &format_strings = kv.second;
		for (auto &format_string : format_strings) {
			bind_data.date_format_map.AddFormat(type, format_string);
		}
	}

	// Read for the specified sample size
	JSONStructureNode node;
	Vector string_vector(LogicalType::VARCHAR);
	idx_t remaining = bind_data.sample_size;
	while (remaining != 0) {
		allocator.Reset();
		auto read_count = lstate.ReadNext(gstate);
		if (read_count == 0) {
			break;
		}
		idx_t next = MinValue<idx_t>(read_count, remaining);
		for (idx_t i = 0; i < next; i++) {
			if (lstate.objects[i]) {
				JSONStructure::ExtractStructure(lstate.objects[i], node);
			}
		}
		if (!node.ContainsVarchar()) { // Can't refine non-VARCHAR types
			continue;
		}
		node.InitializeCandidateTypes(bind_data.max_depth);
		node.RefineCandidateTypes(lstate.objects, next, string_vector, allocator, bind_data.date_format_map);
		remaining -= next;
	}
	bind_data.type = original_scan_type;
	bind_data.transform_options.date_format_map = &bind_data.date_format_map;

	const auto type = JSONStructure::StructureToType(context, node, bind_data.max_depth);
	if (type.id() != LogicalTypeId::STRUCT) {
		return_types.emplace_back(type);
		names.emplace_back("json");
		bind_data.objects = false;
	} else {
		const auto &child_types = StructType::GetChildTypes(type);
		return_types.reserve(child_types.size());
		names.reserve(child_types.size());
		for (auto &child_type : child_types) {
			return_types.emplace_back(child_type.second);
			names.emplace_back(child_type.first);
		}
	}

	for (auto &reader : gstate.json_readers) {
		if (reader->IsOpen()) {
			reader->Reset();
		}
	}
	bind_data.stored_readers = std::move(gstate.json_readers);
}

<<<<<<< HEAD
void JSONScan::InitializeBindData(ClientContext &context, JSONScanData &bind_data,
                                  const named_parameter_map_t &named_parameters, vector<string> &names,
                                  vector<LogicalType> &return_types) {
	for (auto &kv : named_parameters) {
=======
void BindReadJSONInput(ClientContext &context, JSONScanData &bind_data, TableFunctionBindInput &input,
                       vector<LogicalType> &return_types, vector<string> &names) {
	for (auto &kv : input.named_parameters) {
>>>>>>> b317e113
		auto loption = StringUtil::Lower(kv.first);
		if (loption == "columns") {
			auto &child_type = kv.second.type();
			if (child_type.id() != LogicalTypeId::STRUCT) {
				throw BinderException("read_json \"columns\" parameter requires a struct as input");
			}
			auto &struct_children = StructValue::GetChildren(kv.second);
			D_ASSERT(StructType::GetChildCount(child_type) == struct_children.size());
			for (idx_t i = 0; i < struct_children.size(); i++) {
				auto &name = StructType::GetChildName(child_type, i);
				auto &val = struct_children[i];
				names.push_back(name);
				if (val.type().id() != LogicalTypeId::VARCHAR) {
					throw BinderException("read_json \"columns\" parameter type specification must be VARCHAR");
				}
				return_types.emplace_back(TransformStringToLogicalType(StringValue::Get(val), context));
			}
			D_ASSERT(names.size() == return_types.size());
			if (names.empty()) {
				throw BinderException("read_json \"columns\" parameter needs at least one column");
			}
			bind_data.names = names;
		} else if (loption == "auto_detect") {
			bind_data.auto_detect = BooleanValue::Get(kv.second);
		} else if (loption == "sample_size") {
			auto arg = BigIntValue::Get(kv.second);
			if (arg == -1) {
				bind_data.sample_size = NumericLimits<idx_t>::Maximum();
			} else if (arg > 0) {
				bind_data.sample_size = arg;
			} else {
				throw BinderException(
				    "read_json \"sample_size\" parameter must be positive, or -1 to sample the entire file");
			}
		} else if (loption == "maximum_depth") {
			auto arg = BigIntValue::Get(kv.second);
			if (arg == -1) {
				bind_data.max_depth = NumericLimits<idx_t>::Maximum();
			} else {
				bind_data.max_depth = arg;
			}
		} else if (loption == "dateformat" || loption == "date_format") {
			auto format_string = StringValue::Get(kv.second);
			if (StringUtil::Lower(format_string) == "iso") {
				format_string = "%Y-%m-%d";
			}
			bind_data.date_format = format_string;

			StrpTimeFormat format;
			auto error = StrTimeFormat::ParseFormatSpecifier(format_string, format);
			if (!error.empty()) {
				throw InvalidInputException("Could not parse DATEFORMAT: %s", error.c_str());
			}
		} else if (loption == "timestampformat" || loption == "timestamp_format") {
			auto format_string = StringValue::Get(kv.second);
			if (StringUtil::Lower(format_string) == "iso") {
				format_string = "%Y-%m-%dT%H:%M:%S.%fZ";
			}
			bind_data.timestamp_format = format_string;

			StrpTimeFormat format;
			auto error = StrTimeFormat::ParseFormatSpecifier(format_string, format);
			if (!error.empty()) {
				throw InvalidInputException("Could not parse TIMESTAMPFORMAT: %s", error.c_str());
			}
		}
	}
}

unique_ptr<FunctionData> ReadJSONBind(ClientContext &context, TableFunctionBindInput &input,
                                      vector<LogicalType> &return_types, vector<string> &names) {
	// First bind default params
	auto result = JSONScanData::Bind(context, input);
	auto &bind_data = (JSONScanData &)*result;

<<<<<<< HEAD
	JSONScan::InitializeBindData(context, bind_data, input.named_parameters, names, return_types);
=======
	BindReadJSONInput(context, bind_data, input, return_types, names);
>>>>>>> b317e113

	if (!bind_data.names.empty()) {
		bind_data.auto_detect = false; // override auto_detect when columns are specified
	} else if (!bind_data.auto_detect) {
		throw BinderException("read_json \"columns\" parameter is required when auto_detect is false");
	}

	bind_data.InitializeFormats();

	if (bind_data.auto_detect) {
		JSONScan::AutoDetect(context, bind_data, return_types, names);
		bind_data.names = names;
	}

	auto &transform_options = bind_data.transform_options;
	transform_options.strict_cast = !bind_data.ignore_errors;
	transform_options.error_duplicate_key = !bind_data.ignore_errors;
	transform_options.error_missing_key = false;
	transform_options.error_unknown_key = bind_data.auto_detect && !bind_data.ignore_errors;
	transform_options.from_file = true;

	return result;
}

static void ReadJSONFunction(ClientContext &context, TableFunctionInput &data_p, DataChunk &output) {
	auto &gstate = ((JSONGlobalTableFunctionState &)*data_p.global_state).state;
	auto &lstate = ((JSONLocalTableFunctionState &)*data_p.local_state).state;

	// Fetch next lines
	const auto count = lstate.ReadNext(gstate);
	const auto objects = lstate.objects;

	vector<Vector *> result_vectors;
	result_vectors.reserve(output.ColumnCount());
	for (auto &valid_col_idx : gstate.bind_data.valid_cols) {
		result_vectors.push_back(&output.data[valid_col_idx]);
	}
	D_ASSERT(result_vectors.size() == gstate.bind_data.names.size());

	// Pass current reader to transform options so we can get line number information if an error occurs
	bool success;
	if (gstate.bind_data.objects) {
		success = JSONTransform::TransformObject(objects, lstate.GetAllocator(), count, gstate.bind_data.names,
		                                         result_vectors, lstate.transform_options);
	} else {
		success = JSONTransform::Transform(objects, lstate.GetAllocator(), *result_vectors[0], count,
		                                   lstate.transform_options);
	}
	if (!success) {
		string hint = gstate.bind_data.auto_detect
		                  ? "\nTry increasing 'sample_size', reducing 'maximum_depth', specifying 'columns' manually, "
		                    "or setting 'ignore_errors' to true."
		                  : "";
		lstate.ThrowTransformError(count, lstate.transform_options.object_index,
		                           lstate.transform_options.error_message + hint);
	}
	output.SetCardinality(count);
}

TableFunction JSONFunctions::GetReadJSONTableFunction(bool list_parameter, shared_ptr<JSONScanInfo> function_info) {
	auto parameter = list_parameter ? LogicalType::LIST(LogicalType::VARCHAR) : LogicalType::VARCHAR;
	TableFunction table_function({parameter}, ReadJSONFunction, ReadJSONBind, JSONGlobalTableFunctionState::Init,
	                             JSONLocalTableFunctionState::Init);

	JSONScan::TableFunctionDefaults(table_function);
	table_function.named_parameters["columns"] = LogicalType::ANY;
	table_function.named_parameters["auto_detect"] = LogicalType::BOOLEAN;
	table_function.named_parameters["sample_size"] = LogicalType::BIGINT;
	table_function.named_parameters["dateformat"] = LogicalType::VARCHAR;
	table_function.named_parameters["date_format"] = LogicalType::VARCHAR;
	table_function.named_parameters["timestampformat"] = LogicalType::VARCHAR;
	table_function.named_parameters["timestamp_format"] = LogicalType::VARCHAR;

	table_function.projection_pushdown = true;

	table_function.function_info = std::move(function_info);

	return table_function;
}

TableFunction GetReadJSONAutoTableFunction(bool list_parameter, shared_ptr<JSONScanInfo> function_info) {
	auto table_function = JSONFunctions::GetReadJSONTableFunction(list_parameter, std::move(function_info));
	table_function.named_parameters["maximum_depth"] = LogicalType::BIGINT;
	return table_function;
}

CreateTableFunctionInfo JSONFunctions::GetReadJSONFunction() {
	TableFunctionSet function_set("read_json");
	auto function_info = make_shared<JSONScanInfo>(JSONScanType::READ_JSON, JSONFormat::UNSTRUCTURED, false);
	function_set.AddFunction(JSONFunctions::GetReadJSONTableFunction(false, function_info));
	function_set.AddFunction(JSONFunctions::GetReadJSONTableFunction(true, function_info));
	return CreateTableFunctionInfo(function_set);
}

CreateTableFunctionInfo JSONFunctions::GetReadNDJSONFunction() {
	TableFunctionSet function_set("read_ndjson");
	auto function_info = make_shared<JSONScanInfo>(JSONScanType::READ_JSON, JSONFormat::NEWLINE_DELIMITED, false);
	function_set.AddFunction(JSONFunctions::GetReadJSONTableFunction(false, function_info));
	function_set.AddFunction(JSONFunctions::GetReadJSONTableFunction(true, function_info));
	return CreateTableFunctionInfo(function_set);
}

CreateTableFunctionInfo JSONFunctions::GetReadJSONAutoFunction() {
	TableFunctionSet function_set("read_json_auto");
	auto function_info = make_shared<JSONScanInfo>(JSONScanType::READ_JSON, JSONFormat::AUTO_DETECT, true);
	function_set.AddFunction(GetReadJSONAutoTableFunction(false, function_info));
	function_set.AddFunction(GetReadJSONAutoTableFunction(true, function_info));
	return CreateTableFunctionInfo(function_set);
}

CreateTableFunctionInfo JSONFunctions::GetReadNDJSONAutoFunction() {
	TableFunctionSet function_set("read_ndjson_auto");
	auto function_info = make_shared<JSONScanInfo>(JSONScanType::READ_JSON, JSONFormat::NEWLINE_DELIMITED, true);
	function_set.AddFunction(GetReadJSONAutoTableFunction(false, function_info));
	function_set.AddFunction(GetReadJSONAutoTableFunction(true, function_info));
	return CreateTableFunctionInfo(function_set);
}

} // namespace duckdb<|MERGE_RESOLUTION|>--- conflicted
+++ resolved
@@ -81,16 +81,10 @@
 	bind_data.stored_readers = std::move(gstate.json_readers);
 }
 
-<<<<<<< HEAD
 void JSONScan::InitializeBindData(ClientContext &context, JSONScanData &bind_data,
                                   const named_parameter_map_t &named_parameters, vector<string> &names,
                                   vector<LogicalType> &return_types) {
 	for (auto &kv : named_parameters) {
-=======
-void BindReadJSONInput(ClientContext &context, JSONScanData &bind_data, TableFunctionBindInput &input,
-                       vector<LogicalType> &return_types, vector<string> &names) {
-	for (auto &kv : input.named_parameters) {
->>>>>>> b317e113
 		auto loption = StringUtil::Lower(kv.first);
 		if (loption == "columns") {
 			auto &child_type = kv.second.type();
@@ -166,11 +160,7 @@
 	auto result = JSONScanData::Bind(context, input);
 	auto &bind_data = (JSONScanData &)*result;
 
-<<<<<<< HEAD
 	JSONScan::InitializeBindData(context, bind_data, input.named_parameters, names, return_types);
-=======
-	BindReadJSONInput(context, bind_data, input, return_types, names);
->>>>>>> b317e113
 
 	if (!bind_data.names.empty()) {
 		bind_data.auto_detect = false; // override auto_detect when columns are specified
