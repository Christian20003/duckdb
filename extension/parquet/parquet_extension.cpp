#define DUCKDB_EXTENSION_MAIN

#include "duckdb.hpp"
#include "parquet_extension.hpp"
#include "parquet_metadata.hpp"
#include "parquet_reader.hpp"
#include "parquet_writer.hpp"
#include "zstd_file_system.hpp"

#include <fstream>
#include <iostream>
#include <numeric>
#include <string>
#include <vector>
#ifndef DUCKDB_AMALGAMATION
#include "duckdb/catalog/catalog.hpp"
#include "duckdb/catalog/catalog_entry/table_function_catalog_entry.hpp"
#include "duckdb/common/constants.hpp"
#include "duckdb/common/enums/file_compression_type.hpp"
#include "duckdb/common/field_writer.hpp"
#include "duckdb/common/file_system.hpp"
#include "duckdb/common/multi_file_reader.hpp"
#include "duckdb/common/types/chunk_collection.hpp"
#include "duckdb/function/copy_function.hpp"
#include "duckdb/function/table_function.hpp"
#include "duckdb/main/client_context.hpp"
#include "duckdb/main/config.hpp"
#include "duckdb/main/extension_util.hpp"
#include "duckdb/parser/expression/constant_expression.hpp"
#include "duckdb/parser/expression/function_expression.hpp"
#include "duckdb/parser/parsed_data/create_copy_function_info.hpp"
#include "duckdb/parser/parsed_data/create_table_function_info.hpp"
#include "duckdb/parser/tableref/table_function_ref.hpp"
#include "duckdb/planner/operator/logical_get.hpp"
#include "duckdb/storage/statistics/base_statistics.hpp"
#include "duckdb/storage/table/row_group.hpp"
#endif

namespace duckdb {

struct ParquetReadBindData : public TableFunctionData {
	shared_ptr<ParquetReader> initial_reader;
	vector<string> files;
	atomic<idx_t> chunk_count;
	atomic<idx_t> cur_file;
	vector<string> names;
	vector<LogicalType> types;

	// The union readers are created (when parquet union_by_name option is on) during binding
	// Those readers can be re-used during ParquetParallelStateNext
	vector<shared_ptr<ParquetReader>> union_readers;

	// These come from the initial_reader, but need to be stored in case the initial_reader is removed by a filter
	idx_t initial_file_cardinality;
	idx_t initial_file_row_groups;
	ParquetOptions parquet_options;
	MultiFileReaderBindData reader_bind;

	void Initialize(shared_ptr<ParquetReader> reader) {
		initial_reader = std::move(reader);
		initial_file_cardinality = initial_reader->NumRows();
		initial_file_row_groups = initial_reader->NumRowGroups();
		parquet_options = initial_reader->parquet_options;
	}
};

struct ParquetReadLocalState : public LocalTableFunctionState {
	shared_ptr<ParquetReader> reader;
	ParquetReaderScanState scan_state;
	bool is_parallel;
	idx_t batch_index;
	idx_t file_index;
	//! The DataChunk containing all read columns (even filter columns that are immediately removed)
	DataChunk all_columns;
};

struct ParquetReadGlobalState : public GlobalTableFunctionState {
	mutex lock;

	//! The initial reader from the bind phase
	shared_ptr<ParquetReader> initial_reader;
	//! Currently opened readers
	vector<shared_ptr<ParquetReader>> readers;
	//! Flag to indicate a file is being opened
	vector<bool> file_opening;
	//! Mutexes to wait for a file that is currently being opened
	unique_ptr<mutex[]> file_mutexes;
	//! Signal to other threads that a file failed to open, letting every thread abort.
	bool error_opening_file = false;

	//! Index of file currently up for scanning
	idx_t file_index;
	//! Index of row group within file currently up for scanning
	idx_t row_group_index;
	//! Batch index of the next row group to be scanned
	idx_t batch_index;

	idx_t max_threads;
	vector<idx_t> projection_ids;
	vector<LogicalType> scanned_types;
	vector<column_t> column_ids;
	TableFilterSet *filters;

	idx_t MaxThreads() const override {
		return max_threads;
	}

	bool CanRemoveFilterColumns() const {
		return !projection_ids.empty();
	}
};

struct ParquetWriteBindData : public TableFunctionData {
	vector<LogicalType> sql_types;
	vector<string> column_names;
	duckdb_parquet::format::CompressionCodec::type codec = duckdb_parquet::format::CompressionCodec::SNAPPY;
	idx_t row_group_size = RowGroup::ROW_GROUP_SIZE;
	ChildFieldIDs field_ids;
};

struct ParquetWriteGlobalState : public GlobalFunctionData {
	unique_ptr<ParquetWriter> writer;
};

struct ParquetWriteLocalState : public LocalFunctionData {
	explicit ParquetWriteLocalState(ClientContext &context, const vector<LogicalType> &types)
<<<<<<< HEAD
	    : buffer(BufferAllocator::Get(context), types) {
=======
	    : buffer(context, types, ColumnDataAllocatorType::HYBRID) {
		buffer.InitializeAppend(append_state);
>>>>>>> df06aa24
	}

	ColumnDataCollection buffer;
	ColumnDataAppendState append_state;
};

void ParquetOptions::Serialize(FieldWriter &writer) const {
	writer.WriteField<bool>(binary_as_string);
	writer.WriteField<bool>(file_row_number);
	writer.WriteSerializable(file_options);
}

void ParquetOptions::Deserialize(FieldReader &reader) {
	binary_as_string = reader.ReadRequired<bool>();
	file_row_number = reader.ReadRequired<bool>();
	file_options = reader.ReadRequiredSerializable<MultiFileReaderOptions, MultiFileReaderOptions>();
}

BindInfo ParquetGetBatchInfo(const FunctionData *bind_data) {
	auto bind_info = BindInfo(ScanType::PARQUET);
	auto &parquet_bind = bind_data->Cast<ParquetReadBindData>();
	vector<Value> file_path;
	for (auto &path : parquet_bind.files) {
		file_path.emplace_back(path);
	}
	bind_info.InsertOption("file_path", Value::LIST(LogicalType::VARCHAR, file_path));
	bind_info.InsertOption("binary_as_string", Value::BOOLEAN(parquet_bind.parquet_options.binary_as_string));
	bind_info.InsertOption("file_row_number", Value::BOOLEAN(parquet_bind.parquet_options.file_row_number));
	parquet_bind.parquet_options.file_options.AddBatchInfo(bind_info);
	return bind_info;
}

class ParquetScanFunction {
public:
	static TableFunctionSet GetFunctionSet() {
		TableFunction table_function("parquet_scan", {LogicalType::VARCHAR}, ParquetScanImplementation, ParquetScanBind,
		                             ParquetScanInitGlobal, ParquetScanInitLocal);
		table_function.statistics = ParquetScanStats;
		table_function.cardinality = ParquetCardinality;
		table_function.table_scan_progress = ParquetProgress;
		table_function.named_parameters["binary_as_string"] = LogicalType::BOOLEAN;
		table_function.named_parameters["file_row_number"] = LogicalType::BOOLEAN;
		table_function.named_parameters["compression"] = LogicalType::VARCHAR;
		MultiFileReader::AddParameters(table_function);
		table_function.get_batch_index = ParquetScanGetBatchIndex;
		table_function.serialize = ParquetScanSerialize;
		table_function.deserialize = ParquetScanDeserialize;
		table_function.get_batch_info = ParquetGetBatchInfo;

		table_function.projection_pushdown = true;
		table_function.filter_pushdown = true;
		table_function.filter_prune = true;
		table_function.pushdown_complex_filter = ParquetComplexFilterPushdown;
		return MultiFileReader::CreateFunctionSet(table_function);
	}

	static unique_ptr<FunctionData> ParquetReadBind(ClientContext &context, CopyInfo &info,
	                                                vector<string> &expected_names,
	                                                vector<LogicalType> &expected_types) {
		D_ASSERT(expected_names.size() == expected_types.size());
		ParquetOptions parquet_options(context);

		for (auto &option : info.options) {
			auto loption = StringUtil::Lower(option.first);
			if (loption == "compression" || loption == "codec") {
				// CODEC option has no effect on parquet read: we determine codec from the file
				continue;
			} else if (loption == "binary_as_string") {
				parquet_options.binary_as_string = true;
			} else if (loption == "file_row_number") {
				parquet_options.file_row_number = true;
			} else {
				throw NotImplementedException("Unsupported option for COPY FROM parquet: %s", option.first);
			}
		}

		auto files = MultiFileReader::GetFileList(context, Value(info.file_path), "Parquet");
		return ParquetScanBindInternal(context, std::move(files), expected_types, expected_names, parquet_options);
	}

	static unique_ptr<BaseStatistics> ParquetScanStats(ClientContext &context, const FunctionData *bind_data_p,
	                                                   column_t column_index) {
		auto &bind_data = bind_data_p->Cast<ParquetReadBindData>();

		if (IsRowIdColumnId(column_index)) {
			return nullptr;
		}

		// NOTE: we do not want to parse the Parquet metadata for the sole purpose of getting column statistics

		auto &config = DBConfig::GetConfig(context);
		if (bind_data.files.size() < 2) {
			if (bind_data.initial_reader) {
				// most common path, scanning single parquet file
				return bind_data.initial_reader->ReadStatistics(bind_data.names[column_index]);
			} else if (!config.options.object_cache_enable) {
				// our initial reader was reset
				return nullptr;
			}
		} else if (config.options.object_cache_enable) {
			// multiple files, object cache enabled: merge statistics
			unique_ptr<BaseStatistics> overall_stats;

			auto &cache = ObjectCache::GetObjectCache(context);
			// for more than one file, we could be lucky and metadata for *every* file is in the object cache (if
			// enabled at all)
			FileSystem &fs = FileSystem::GetFileSystem(context);

			for (idx_t file_idx = 0; file_idx < bind_data.files.size(); file_idx++) {
				auto &file_name = bind_data.files[file_idx];
				auto metadata = cache.Get<ParquetFileMetadataCache>(file_name);
				if (!metadata) {
					// missing metadata entry in cache, no usable stats
					return nullptr;
				}
				auto handle = fs.OpenFile(file_name, FileFlags::FILE_FLAGS_READ);
				// we need to check if the metadata cache entries are current
				if (fs.GetLastModifiedTime(*handle) >= metadata->read_time) {
					// missing or invalid metadata entry in cache, no usable stats overall
					return nullptr;
				}
				ParquetReader reader(context, bind_data.parquet_options, metadata);
				// get and merge stats for file
				auto file_stats = reader.ReadStatistics(bind_data.names[column_index]);
				if (!file_stats) {
					return nullptr;
				}
				if (overall_stats) {
					overall_stats->Merge(*file_stats);
				} else {
					overall_stats = std::move(file_stats);
				}
			}
			// success!
			return overall_stats;
		}

		// multiple files and no object cache, no luck!
		return nullptr;
	}

	static unique_ptr<FunctionData> ParquetScanBindInternal(ClientContext &context, vector<string> files,
	                                                        vector<LogicalType> &return_types, vector<string> &names,
	                                                        ParquetOptions parquet_options) {
		auto result = make_uniq<ParquetReadBindData>();
		result->files = std::move(files);
		result->reader_bind =
		    MultiFileReader::BindReader<ParquetReader>(context, result->types, result->names, *result, parquet_options);
		if (return_types.empty()) {
			// no expected types - just copy the types
			return_types = result->types;
			names = result->names;
		} else {
			if (return_types.size() != result->types.size()) {
				throw std::runtime_error(StringUtil::Format(
				    "Failed to read file \"%s\" - column count mismatch: expected %d columns but found %d",
				    result->files[0], return_types.size(), result->types.size()));
			}
			// expected types - overwrite the types we want to read instead
			result->types = return_types;
		}
		return std::move(result);
	}

	static unique_ptr<FunctionData> ParquetScanBind(ClientContext &context, TableFunctionBindInput &input,
	                                                vector<LogicalType> &return_types, vector<string> &names) {
		auto files = MultiFileReader::GetFileList(context, input.inputs[0], "Parquet");
		ParquetOptions parquet_options(context);
		for (auto &kv : input.named_parameters) {
			auto loption = StringUtil::Lower(kv.first);
			if (MultiFileReader::ParseOption(kv.first, kv.second, parquet_options.file_options, context)) {
				continue;
			}
			if (loption == "binary_as_string") {
				parquet_options.binary_as_string = BooleanValue::Get(kv.second);
			} else if (loption == "file_row_number") {
				parquet_options.file_row_number = BooleanValue::Get(kv.second);
			}
		}
		parquet_options.file_options.AutoDetectHivePartitioning(files, context);
		return ParquetScanBindInternal(context, std::move(files), return_types, names, parquet_options);
	}

	static double ParquetProgress(ClientContext &context, const FunctionData *bind_data_p,
	                              const GlobalTableFunctionState *global_state) {
		auto &bind_data = bind_data_p->Cast<ParquetReadBindData>();
		if (bind_data.files.empty()) {
			return 100.0;
		}
		if (bind_data.initial_file_cardinality == 0) {
			return (100.0 * (bind_data.cur_file + 1)) / bind_data.files.size();
		}
		auto percentage = (bind_data.chunk_count * STANDARD_VECTOR_SIZE * 100.0 / bind_data.initial_file_cardinality) /
		                  bind_data.files.size();
		percentage += 100.0 * bind_data.cur_file / bind_data.files.size();
		return percentage;
	}

	static unique_ptr<LocalTableFunctionState>
	ParquetScanInitLocal(ExecutionContext &context, TableFunctionInitInput &input, GlobalTableFunctionState *gstate_p) {
		auto &bind_data = input.bind_data->Cast<ParquetReadBindData>();
		auto &gstate = gstate_p->Cast<ParquetReadGlobalState>();

		auto result = make_uniq<ParquetReadLocalState>();
		result->is_parallel = true;
		result->batch_index = 0;
		if (input.CanRemoveFilterColumns()) {
			result->all_columns.Initialize(context.client, gstate.scanned_types);
		}
		if (!ParquetParallelStateNext(context.client, bind_data, *result, gstate)) {
			return nullptr;
		}
		return std::move(result);
	}

	static unique_ptr<GlobalTableFunctionState> ParquetScanInitGlobal(ClientContext &context,
	                                                                  TableFunctionInitInput &input) {
		auto &bind_data = input.bind_data->CastNoConst<ParquetReadBindData>();
		auto result = make_uniq<ParquetReadGlobalState>();

		result->file_opening = vector<bool>(bind_data.files.size(), false);
		result->file_mutexes = unique_ptr<mutex[]>(new mutex[bind_data.files.size()]);
		if (bind_data.files.empty()) {
			result->initial_reader = nullptr;
		} else {
			result->readers = std::move(bind_data.union_readers);
			if (result->readers.size() != bind_data.files.size()) {
				result->readers = vector<shared_ptr<ParquetReader>>(bind_data.files.size(), nullptr);
			}
			if (bind_data.initial_reader) {
				result->initial_reader = std::move(bind_data.initial_reader);
				result->readers[0] = result->initial_reader;
			} else if (result->readers[0]) {
				result->initial_reader = result->readers[0];
			} else {
				result->initial_reader =
				    make_shared<ParquetReader>(context, bind_data.files[0], bind_data.parquet_options);
				result->readers[0] = result->initial_reader;
			}
		}
		for (auto &reader : result->readers) {
			if (!reader) {
				continue;
			}
			MultiFileReader::InitializeReader(*reader, bind_data.parquet_options.file_options, bind_data.reader_bind,
			                                  bind_data.types, bind_data.names, input.column_ids, input.filters,
			                                  bind_data.files[0], context);
		}

		result->column_ids = input.column_ids;
		result->filters = input.filters.get();
		result->row_group_index = 0;
		result->file_index = 0;
		result->batch_index = 0;
		result->max_threads = ParquetScanMaxThreads(context, input.bind_data.get());
		if (input.CanRemoveFilterColumns()) {
			result->projection_ids = input.projection_ids;
			const auto table_types = bind_data.types;
			for (const auto &col_idx : input.column_ids) {
				if (IsRowIdColumnId(col_idx)) {
					result->scanned_types.emplace_back(LogicalType::ROW_TYPE);
				} else {
					result->scanned_types.push_back(table_types[col_idx]);
				}
			}
		}
		return std::move(result);
	}

	static idx_t ParquetScanGetBatchIndex(ClientContext &context, const FunctionData *bind_data_p,
	                                      LocalTableFunctionState *local_state,
	                                      GlobalTableFunctionState *global_state) {
		auto &data = local_state->Cast<ParquetReadLocalState>();
		return data.batch_index;
	}

	static void ParquetScanSerialize(FieldWriter &writer, const FunctionData *bind_data_p,
	                                 const TableFunction &function) {
		auto &bind_data = bind_data_p->Cast<ParquetReadBindData>();
		writer.WriteList<string>(bind_data.files);
		writer.WriteRegularSerializableList(bind_data.types);
		writer.WriteList<string>(bind_data.names);
		bind_data.parquet_options.Serialize(writer);
	}

	static unique_ptr<FunctionData> ParquetScanDeserialize(PlanDeserializationState &state, FieldReader &reader,
	                                                       TableFunction &function) {
		auto &context = state.context;
		auto files = reader.ReadRequiredList<string>();
		auto types = reader.ReadRequiredSerializableList<LogicalType, LogicalType>();
		auto names = reader.ReadRequiredList<string>();
		ParquetOptions options(context);
		options.Deserialize(reader);

		return ParquetScanBindInternal(context, files, types, names, options);
	}

	static void ParquetScanImplementation(ClientContext &context, TableFunctionInput &data_p, DataChunk &output) {
		if (!data_p.local_state) {
			return;
		}
		auto &data = data_p.local_state->Cast<ParquetReadLocalState>();
		auto &gstate = data_p.global_state->Cast<ParquetReadGlobalState>();
		auto &bind_data = data_p.bind_data->CastNoConst<ParquetReadBindData>();

		do {
			if (gstate.CanRemoveFilterColumns()) {
				data.all_columns.Reset();
				data.reader->Scan(data.scan_state, data.all_columns);
				MultiFileReader::FinalizeChunk(bind_data.reader_bind, data.reader->reader_data, data.all_columns);
				output.ReferenceColumns(data.all_columns, gstate.projection_ids);
			} else {
				data.reader->Scan(data.scan_state, output);
				MultiFileReader::FinalizeChunk(bind_data.reader_bind, data.reader->reader_data, output);
			}

			bind_data.chunk_count++;
			if (output.size() > 0) {
				return;
			}
			if (!ParquetParallelStateNext(context, bind_data, data, gstate)) {
				return;
			}
		} while (true);
	}

	static unique_ptr<NodeStatistics> ParquetCardinality(ClientContext &context, const FunctionData *bind_data) {
		auto &data = bind_data->Cast<ParquetReadBindData>();
		return make_uniq<NodeStatistics>(data.initial_file_cardinality * data.files.size());
	}

	static idx_t ParquetScanMaxThreads(ClientContext &context, const FunctionData *bind_data) {
		auto &data = bind_data->Cast<ParquetReadBindData>();
		return data.initial_file_row_groups * data.files.size();
	}

	// This function looks for the next available row group. If not available, it will open files from bind_data.files
	// until there is a row group available for scanning or the files runs out
	static bool ParquetParallelStateNext(ClientContext &context, const ParquetReadBindData &bind_data,
	                                     ParquetReadLocalState &scan_data, ParquetReadGlobalState &parallel_state) {
		unique_lock<mutex> parallel_lock(parallel_state.lock);

		while (true) {
			if (parallel_state.error_opening_file) {
				return false;
			}

			if (parallel_state.file_index >= parallel_state.readers.size()) {
				return false;
			}

			D_ASSERT(parallel_state.initial_reader);

			if (parallel_state.readers[parallel_state.file_index]) {
				if (parallel_state.row_group_index <
				    parallel_state.readers[parallel_state.file_index]->NumRowGroups()) {
					// The current reader has rowgroups left to be scanned
					scan_data.reader = parallel_state.readers[parallel_state.file_index];
					vector<idx_t> group_indexes {parallel_state.row_group_index};
					scan_data.reader->InitializeScan(scan_data.scan_state, group_indexes);
					scan_data.batch_index = parallel_state.batch_index++;
					scan_data.file_index = parallel_state.file_index;
					parallel_state.row_group_index++;
					return true;
				} else {
					// Set state to the next file
					parallel_state.file_index++;
					parallel_state.row_group_index = 0;

					parallel_state.readers[parallel_state.file_index - 1] = nullptr;

					if (parallel_state.file_index >= bind_data.files.size()) {
						return false;
					}
					continue;
				}
			}

			if (TryOpenNextFile(context, bind_data, scan_data, parallel_state, parallel_lock)) {
				continue;
			}

			// Check if the current file is being opened, in that case we need to wait for it.
			if (!parallel_state.readers[parallel_state.file_index] &&
			    parallel_state.file_opening[parallel_state.file_index]) {
				WaitForFile(parallel_state.file_index, parallel_state, parallel_lock);
			}
		}
	}

	static void ParquetComplexFilterPushdown(ClientContext &context, LogicalGet &get, FunctionData *bind_data_p,
	                                         vector<unique_ptr<Expression>> &filters) {
		auto &data = bind_data_p->Cast<ParquetReadBindData>();
		auto reset_reader = MultiFileReader::ComplexFilterPushdown(context, data.files,
		                                                           data.parquet_options.file_options, get, filters);
		if (reset_reader) {
			MultiFileReader::PruneReaders(data);
		}
	}

	//! Wait for a file to become available. Parallel lock should be locked when calling.
	static void WaitForFile(idx_t file_index, ParquetReadGlobalState &parallel_state,
	                        unique_lock<mutex> &parallel_lock) {
		while (true) {
			// To get the file lock, we first need to release the parallel_lock to prevent deadlocking
			parallel_lock.unlock();
			unique_lock<mutex> current_file_lock(parallel_state.file_mutexes[file_index]);
			parallel_lock.lock();

			// Here we have both locks which means we can stop waiting if:
			// - the thread opening the file is done and the file is available
			// - the thread opening the file has failed
			// - the file was somehow scanned till the end while we were waiting
			if (parallel_state.file_index >= parallel_state.readers.size() ||
			    parallel_state.readers[parallel_state.file_index] || parallel_state.error_opening_file) {
				return;
			}
		}
	}

	//! Helper function that try to start opening a next file. Parallel lock should be locked when calling.
	static bool TryOpenNextFile(ClientContext &context, const ParquetReadBindData &bind_data,
	                            ParquetReadLocalState &scan_data, ParquetReadGlobalState &parallel_state,
	                            unique_lock<mutex> &parallel_lock) {
		for (idx_t i = parallel_state.file_index; i < bind_data.files.size(); i++) {
			if (!parallel_state.readers[i] && parallel_state.file_opening[i] == false) {
				string file = bind_data.files[i];
				parallel_state.file_opening[i] = true;
				auto pq_options = parallel_state.initial_reader->parquet_options;

				// Now we switch which lock we are holding, instead of locking the global state, we grab the lock on
				// the file we are opening. This file lock allows threads to wait for a file to be opened.
				parallel_lock.unlock();

				unique_lock<mutex> file_lock(parallel_state.file_mutexes[i]);

				shared_ptr<ParquetReader> reader;
				try {
					reader = make_shared<ParquetReader>(context, file, pq_options);
					MultiFileReader::InitializeReader(*reader, bind_data.parquet_options.file_options,
					                                  bind_data.reader_bind, bind_data.types, bind_data.names,
					                                  parallel_state.column_ids, parallel_state.filters,
					                                  bind_data.files.front(), context);
				} catch (...) {
					parallel_lock.lock();
					parallel_state.error_opening_file = true;
					throw;
				}

				// Now re-lock the state and add the reader
				parallel_lock.lock();
				parallel_state.readers[i] = reader;

				return true;
			}
		}

		return false;
	}
};

static case_insensitive_map_t<LogicalType> GetChildNameToTypeMap(const LogicalType &type) {
	case_insensitive_map_t<LogicalType> name_to_type_map;
	switch (type.id()) {
	case LogicalTypeId::LIST:
		name_to_type_map.emplace("element", ListType::GetChildType(type));
		break;
	case LogicalTypeId::MAP:
		name_to_type_map.emplace("key", MapType::KeyType(type));
		name_to_type_map.emplace("value", MapType::ValueType(type));
		break;
	case LogicalTypeId::STRUCT:
		for (auto &child_type : StructType::GetChildTypes(type)) {
			if (child_type.first == FieldID::DUCKDB_FIELD_ID) {
				throw BinderException("Cannot have column named \"%s\" with FIELD_IDS", FieldID::DUCKDB_FIELD_ID);
			}
			name_to_type_map.emplace(child_type);
		}
		break;
	default: // LCOV_EXCL_START
		throw InternalException("Unexpected type in GetChildNameToTypeMap");
	} // LCOV_EXCL_STOP
	return name_to_type_map;
}

static void GetChildNamesAndTypes(const LogicalType &type, vector<string> &child_names,
                                  vector<LogicalType> &child_types) {
	switch (type.id()) {
	case LogicalTypeId::LIST:
		child_names.emplace_back("element");
		child_types.emplace_back(ListType::GetChildType(type));
		break;
	case LogicalTypeId::MAP:
		child_names.emplace_back("key");
		child_names.emplace_back("value");
		child_types.emplace_back(MapType::KeyType(type));
		child_types.emplace_back(MapType::ValueType(type));
		break;
	case LogicalTypeId::STRUCT:
		for (auto &child_type : StructType::GetChildTypes(type)) {
			child_names.emplace_back(child_type.first);
			child_types.emplace_back(child_type.second);
		}
		break;
	default: // LCOV_EXCL_START
		throw InternalException("Unexpected type in GetChildNamesAndTypes");
	} // LCOV_EXCL_STOP
}

static void GenerateFieldIDs(ChildFieldIDs &field_ids, idx_t &field_id, const vector<string> &names,
                             const vector<LogicalType> &sql_types) {
	D_ASSERT(names.size() == sql_types.size());
	for (idx_t col_idx = 0; col_idx < names.size(); col_idx++) {
		const auto &col_name = names[col_idx];
		auto inserted = field_ids.ids->insert(make_pair(col_name, FieldID(field_id++)));
		D_ASSERT(inserted.second);

		const auto &col_type = sql_types[col_idx];
		if (col_type.id() != LogicalTypeId::LIST && col_type.id() != LogicalTypeId::MAP &&
		    col_type.id() != LogicalTypeId::STRUCT) {
			continue;
		}

		// Cannot use GetChildNameToTypeMap here because we lose order, and we want to generate depth-first
		vector<string> child_names;
		vector<LogicalType> child_types;
		GetChildNamesAndTypes(col_type, child_names, child_types);

		GenerateFieldIDs(inserted.first->second.child_field_ids, field_id, child_names, child_types);
	}
}

static void GetFieldIDs(const Value &field_ids_value, ChildFieldIDs &field_ids,
                        unordered_set<uint32_t> &unique_field_ids,
                        const case_insensitive_map_t<LogicalType> &name_to_type_map) {
	const auto &struct_type = field_ids_value.type();
	if (struct_type.id() != LogicalTypeId::STRUCT) {
		throw BinderException(
		    "Expected FIELD_IDS to be a STRUCT, e.g., {col1: 42, col2: {%s: 43, nested_col: 44}, col3: 44}",
		    FieldID::DUCKDB_FIELD_ID);
	}
	const auto &struct_children = StructValue::GetChildren(field_ids_value);
	D_ASSERT(StructType::GetChildTypes(struct_type).size() == struct_children.size());
	for (idx_t i = 0; i < struct_children.size(); i++) {
		const auto &col_name = StringUtil::Lower(StructType::GetChildName(struct_type, i));
		if (col_name == FieldID::DUCKDB_FIELD_ID) {
			continue;
		}

		auto it = name_to_type_map.find(col_name);
		if (it == name_to_type_map.end()) {
			string names;
			for (const auto &name : name_to_type_map) {
				if (!names.empty()) {
					names += ", ";
				}
				names += name.first;
			}
			throw BinderException("Column name \"%s\" specified in FIELD_IDS not found. Available column names: [%s]",
			                      col_name, names);
		}
		D_ASSERT(field_ids.ids->find(col_name) == field_ids.ids->end()); // Caught by STRUCT - deduplicates keys

		const auto &child_value = struct_children[i];
		const auto &child_type = child_value.type();
		optional_ptr<const Value> field_id_value;
		optional_ptr<const Value> child_field_ids_value;

		if (child_type.id() == LogicalTypeId::STRUCT) {
			const auto &nested_children = StructValue::GetChildren(child_value);
			D_ASSERT(StructType::GetChildTypes(child_type).size() == nested_children.size());
			for (idx_t nested_i = 0; nested_i < nested_children.size(); nested_i++) {
				const auto &field_id_or_nested_col = StructType::GetChildName(child_type, nested_i);
				if (field_id_or_nested_col == FieldID::DUCKDB_FIELD_ID) {
					field_id_value = &nested_children[nested_i];
				} else {
					child_field_ids_value = &child_value;
				}
			}
		} else {
			field_id_value = &child_value;
		}

		FieldID field_id;
		if (field_id_value) {
			if (field_id_value->type().id() != LogicalTypeId::INTEGER) {
				throw BinderException("Expected an INTEGER in FIELD_IDS specification for column \"%s\"", col_name);
			}
			const uint32_t field_id_int = IntegerValue::Get(*field_id_value);
			if (!unique_field_ids.insert(field_id_int).second) {
				throw BinderException("Duplicate field_id %s found in FIELD_IDS", field_id_value->ToString());
			}
			field_id = FieldID(field_id_int);
		}
		auto inserted = field_ids.ids->insert(make_pair(col_name, std::move(field_id)));
		D_ASSERT(inserted.second);

		if (child_field_ids_value) {
			const auto &col_type = it->second;
			if (col_type.id() != LogicalTypeId::LIST && col_type.id() != LogicalTypeId::MAP &&
			    col_type.id() != LogicalTypeId::STRUCT) {
				throw BinderException("Column \"%s\" with type \"%s\" cannot have a nested FIELD_IDS specification",
				                      col_name, LogicalTypeIdToString(col_type.id()));
			}

			GetFieldIDs(*child_field_ids_value, inserted.first->second.child_field_ids, unique_field_ids,
			            GetChildNameToTypeMap(col_type));
		}
	}
}

unique_ptr<FunctionData> ParquetWriteBind(ClientContext &context, CopyInfo &info, vector<string> &names,
                                          vector<LogicalType> &sql_types) {
	D_ASSERT(names.size() == sql_types.size());
	auto bind_data = make_uniq<ParquetWriteBindData>();
	for (auto &option : info.options) {
		auto loption = StringUtil::Lower(option.first);
		if (loption == "row_group_size" || loption == "chunk_size") {
			bind_data->row_group_size = option.second[0].GetValue<uint64_t>();
		} else if (loption == "compression" || loption == "codec") {
			if (!option.second.empty()) {
				auto roption = StringUtil::Lower(option.second[0].ToString());
				if (roption == "uncompressed") {
					bind_data->codec = duckdb_parquet::format::CompressionCodec::UNCOMPRESSED;
					continue;
				} else if (roption == "snappy") {
					bind_data->codec = duckdb_parquet::format::CompressionCodec::SNAPPY;
					continue;
				} else if (roption == "gzip") {
					bind_data->codec = duckdb_parquet::format::CompressionCodec::GZIP;
					continue;
				} else if (roption == "zstd") {
					bind_data->codec = duckdb_parquet::format::CompressionCodec::ZSTD;
					continue;
				}
			}
			throw BinderException("Expected %s argument to be either [uncompressed, snappy, gzip or zstd]", loption);
		} else if (loption == "field_ids") {
			if (option.second.size() != 1) {
				throw BinderException("FIELD_IDS requires exactly one argument");
			}
			if (option.second[0].type().id() == LogicalTypeId::VARCHAR &&
			    StringUtil::Lower(StringValue::Get(option.second[0])) == "auto") {
				idx_t field_id = 0;
				GenerateFieldIDs(bind_data->field_ids, field_id, names, sql_types);
			} else {
				unordered_set<uint32_t> unique_field_ids;
				case_insensitive_map_t<LogicalType> name_to_type_map;
				for (idx_t col_idx = 0; col_idx < names.size(); col_idx++) {
					if (names[col_idx] == FieldID::DUCKDB_FIELD_ID) {
						throw BinderException("Cannot have a column named \"%s\" when writing FIELD_IDS",
						                      FieldID::DUCKDB_FIELD_ID);
					}
					name_to_type_map.emplace(names[col_idx], sql_types[col_idx]);
				}
				GetFieldIDs(option.second[0], bind_data->field_ids, unique_field_ids, name_to_type_map);
			}
		} else {
			throw NotImplementedException("Unrecognized option for PARQUET: %s", option.first.c_str());
		}
	}
	bind_data->sql_types = sql_types;
	bind_data->column_names = names;
	return std::move(bind_data);
}

unique_ptr<GlobalFunctionData> ParquetWriteInitializeGlobal(ClientContext &context, FunctionData &bind_data,
                                                            const string &file_path) {
	auto global_state = make_uniq<ParquetWriteGlobalState>();
	auto &parquet_bind = bind_data.Cast<ParquetWriteBindData>();

	auto &fs = FileSystem::GetFileSystem(context);
	global_state->writer = make_uniq<ParquetWriter>(fs, file_path, parquet_bind.sql_types, parquet_bind.column_names,
	                                                parquet_bind.codec, parquet_bind.field_ids.Copy());
	return std::move(global_state);
}

void ParquetWriteSink(ExecutionContext &context, FunctionData &bind_data_p, GlobalFunctionData &gstate,
                      LocalFunctionData &lstate, DataChunk &input) {
	auto &bind_data = bind_data_p.Cast<ParquetWriteBindData>();
	auto &global_state = gstate.Cast<ParquetWriteGlobalState>();
	auto &local_state = lstate.Cast<ParquetWriteLocalState>();

	// append data to the local (buffered) chunk collection
	local_state.buffer.Append(local_state.append_state, input);
	if (local_state.buffer.Count() > bind_data.row_group_size) {
		// if the chunk collection exceeds a certain size we flush it to the parquet file
		local_state.append_state.current_chunk_state.handles.clear();
		global_state.writer->Flush(local_state.buffer);
		local_state.buffer.InitializeAppend(local_state.append_state);
	}
}

void ParquetWriteCombine(ExecutionContext &context, FunctionData &bind_data, GlobalFunctionData &gstate,
                         LocalFunctionData &lstate) {
	auto &global_state = gstate.Cast<ParquetWriteGlobalState>();
	auto &local_state = lstate.Cast<ParquetWriteLocalState>();
	// flush any data left in the local state to the file
	global_state.writer->Flush(local_state.buffer);
}

void ParquetWriteFinalize(ClientContext &context, FunctionData &bind_data, GlobalFunctionData &gstate) {
	auto &global_state = gstate.Cast<ParquetWriteGlobalState>();
	// finalize: write any additional metadata to the file here
	global_state.writer->Finalize();
}

unique_ptr<LocalFunctionData> ParquetWriteInitializeLocal(ExecutionContext &context, FunctionData &bind_data_p) {
	auto &bind_data = bind_data_p.Cast<ParquetWriteBindData>();
	return make_uniq<ParquetWriteLocalState>(context.client, bind_data.sql_types);
}

// LCOV_EXCL_START
static void ParquetCopySerialize(FieldWriter &writer, const FunctionData &bind_data_p, const CopyFunction &function) {
	auto &bind_data = bind_data_p.Cast<ParquetWriteBindData>();
	writer.WriteRegularSerializableList<LogicalType>(bind_data.sql_types);
	writer.WriteList<string>(bind_data.column_names);
	writer.WriteField<duckdb_parquet::format::CompressionCodec::type>(bind_data.codec);
	writer.WriteField<idx_t>(bind_data.row_group_size);
}

static unique_ptr<FunctionData> ParquetCopyDeserialize(ClientContext &context, FieldReader &reader,
                                                       CopyFunction &function) {
	unique_ptr<ParquetWriteBindData> data = make_uniq<ParquetWriteBindData>();

	data->sql_types = reader.ReadRequiredSerializableList<LogicalType, LogicalType>();
	data->column_names = reader.ReadRequiredList<string>();
	data->codec = reader.ReadRequired<duckdb_parquet::format::CompressionCodec::type>();
	data->row_group_size = reader.ReadRequired<idx_t>();

	return std::move(data);
}
// LCOV_EXCL_STOP

//===--------------------------------------------------------------------===//
// Execution Mode
//===--------------------------------------------------------------------===//
CopyFunctionExecutionMode ParquetWriteExecutionMode(bool preserve_insertion_order, bool supports_batch_index) {
	if (!preserve_insertion_order) {
		return CopyFunctionExecutionMode::PARALLEL_COPY_TO_FILE;
	}
	if (supports_batch_index) {
		return CopyFunctionExecutionMode::BATCH_COPY_TO_FILE;
	}
	return CopyFunctionExecutionMode::REGULAR_COPY_TO_FILE;
}
//===--------------------------------------------------------------------===//
// Prepare Batch
//===--------------------------------------------------------------------===//
struct ParquetWriteBatchData : public PreparedBatchData {
	PreparedRowGroup prepared_row_group;
};

unique_ptr<PreparedBatchData> ParquetWritePrepareBatch(ClientContext &context, FunctionData &bind_data,
                                                       GlobalFunctionData &gstate,
                                                       unique_ptr<ColumnDataCollection> collection) {
	auto &global_state = gstate.Cast<ParquetWriteGlobalState>();
	auto result = make_uniq<ParquetWriteBatchData>();
	global_state.writer->PrepareRowGroup(*collection, result->prepared_row_group);
	return std::move(result);
}

//===--------------------------------------------------------------------===//
// Flush Batch
//===--------------------------------------------------------------------===//
void ParquetWriteFlushBatch(ClientContext &context, FunctionData &bind_data, GlobalFunctionData &gstate,
                            PreparedBatchData &batch_p) {
	auto &global_state = gstate.Cast<ParquetWriteGlobalState>();
	auto &batch = batch_p.Cast<ParquetWriteBatchData>();
	global_state.writer->FlushRowGroup(batch.prepared_row_group);
}

//===--------------------------------------------------------------------===//
// Desired Batch Size
//===--------------------------------------------------------------------===//
idx_t ParquetWriteDesiredBatchSize(ClientContext &context, FunctionData &bind_data_p) {
	auto &bind_data = bind_data_p.Cast<ParquetWriteBindData>();
	return bind_data.row_group_size;
}

//===--------------------------------------------------------------------===//
// Scan Replacement
//===--------------------------------------------------------------------===//
unique_ptr<TableRef> ParquetScanReplacement(ClientContext &context, const string &table_name,
                                            ReplacementScanData *data) {
	auto lower_name = StringUtil::Lower(table_name);
	if (!StringUtil::EndsWith(lower_name, ".parquet") && !StringUtil::Contains(lower_name, ".parquet?")) {
		return nullptr;
	}
	auto table_function = make_uniq<TableFunctionRef>();
	vector<unique_ptr<ParsedExpression>> children;
	children.push_back(make_uniq<ConstantExpression>(Value(table_name)));
	table_function->function = make_uniq<FunctionExpression>("parquet_scan", std::move(children));

	if (!FileSystem::HasGlob(table_name)) {
		table_function->alias = FileSystem::ExtractBaseName(table_name);
	}

	return std::move(table_function);
}

void ParquetExtension::Load(DuckDB &db) {
	auto &db_instance = *db.instance;
	auto &fs = db.GetFileSystem();
	fs.RegisterSubSystem(FileCompressionType::ZSTD, make_uniq<ZStdFileSystem>());

	auto scan_fun = ParquetScanFunction::GetFunctionSet();
	scan_fun.name = "read_parquet";
	ExtensionUtil::RegisterFunction(db_instance, scan_fun);
	scan_fun.name = "parquet_scan";
	ExtensionUtil::RegisterFunction(db_instance, scan_fun);

	// parquet_metadata
	ParquetMetaDataFunction meta_fun;
	ExtensionUtil::RegisterFunction(db_instance, MultiFileReader::CreateFunctionSet(meta_fun));

	// parquet_schema
	ParquetSchemaFunction schema_fun;
	ExtensionUtil::RegisterFunction(db_instance, MultiFileReader::CreateFunctionSet(schema_fun));

	CopyFunction function("parquet");
	function.copy_to_bind = ParquetWriteBind;
	function.copy_to_initialize_global = ParquetWriteInitializeGlobal;
	function.copy_to_initialize_local = ParquetWriteInitializeLocal;
	function.copy_to_sink = ParquetWriteSink;
	function.copy_to_combine = ParquetWriteCombine;
	function.copy_to_finalize = ParquetWriteFinalize;
	function.execution_mode = ParquetWriteExecutionMode;
	function.copy_from_bind = ParquetScanFunction::ParquetReadBind;
	function.copy_from_function = scan_fun.functions[0];
	function.prepare_batch = ParquetWritePrepareBatch;
	function.flush_batch = ParquetWriteFlushBatch;
	function.desired_batch_size = ParquetWriteDesiredBatchSize;
	function.serialize = ParquetCopySerialize;
	function.deserialize = ParquetCopyDeserialize;

	function.extension = "parquet";
	ExtensionUtil::RegisterFunction(db_instance, function);

	auto &config = DBConfig::GetConfig(*db.instance);
	config.replacement_scans.emplace_back(ParquetScanReplacement);
	config.AddExtensionOption("binary_as_string", "In Parquet files, interpret binary data as a string.",
	                          LogicalType::BOOLEAN);
}

std::string ParquetExtension::Name() {
	return "parquet";
}

} // namespace duckdb

#ifdef DUCKDB_BUILD_LOADABLE_EXTENSION
extern "C" {

DUCKDB_EXTENSION_API void parquet_init(duckdb::DatabaseInstance &db) { // NOLINT
	duckdb::DuckDB db_wrapper(db);
	db_wrapper.LoadExtension<duckdb::ParquetExtension>();
}

DUCKDB_EXTENSION_API const char *parquet_version() { // NOLINT
	return duckdb::DuckDB::LibraryVersion();
}
}
#endif

#ifndef DUCKDB_EXTENSION_MAIN
#error DUCKDB_EXTENSION_MAIN not defined
#endif<|MERGE_RESOLUTION|>--- conflicted
+++ resolved
@@ -124,12 +124,8 @@
 
 struct ParquetWriteLocalState : public LocalFunctionData {
 	explicit ParquetWriteLocalState(ClientContext &context, const vector<LogicalType> &types)
-<<<<<<< HEAD
-	    : buffer(BufferAllocator::Get(context), types) {
-=======
 	    : buffer(context, types, ColumnDataAllocatorType::HYBRID) {
 		buffer.InitializeAppend(append_state);
->>>>>>> df06aa24
 	}
 
 	ColumnDataCollection buffer;
