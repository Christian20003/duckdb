//===----------------------------------------------------------------------===//
//                         DuckDB
//
// duckdb/storage/buffer_manager.hpp
//
//
//===----------------------------------------------------------------------===//

#pragma once

#include "duckdb/storage/buffer_manager.hpp"
#include "duckdb/storage/buffer/buffer_handle.hpp"
#include "duckdb/storage/block_manager.hpp"
#include "duckdb/common/file_system.hpp"
#include "duckdb/storage/buffer/temporary_file_information.hpp"
#include "duckdb/main/config.hpp"

namespace duckdb {

<<<<<<< HEAD
//! The BufferPool is in charge of handling memory management for one or more databases. It defines memory limits
//! and implements priority eviction among all users of the pool.
class BufferPool {
	friend class BlockHandle;
	friend class BlockManager;
	friend class BufferManager;

public:
	explicit BufferPool(idx_t maximum_memory);
	virtual ~BufferPool();

	//! Set a new memory limit to the buffer pool, throws an exception if the new limit is too low and not enough
	//! blocks can be evicted
	void SetLimit(idx_t limit, const char *exception_postscript);

	idx_t GetUsedMemory() {
		return current_memory;
	}
	idx_t GetMaxMemory() {
		return maximum_memory;
	}

protected:
	//! Evict blocks until the currently used memory + extra_memory fit, returns false if this was not possible
	//! (i.e. not enough blocks could be evicted)
	//! If the "buffer" argument is specified AND the system can find a buffer to re-use for the given allocation size
	//! "buffer" will be made to point to the re-usable memory. Note that this is not guaranteed.
	//! Returns a pair. result.first indicates if eviction was successful. result.second contains the
	//! reservation handle, which can be moved to the BlockHandle that will own the reservation.
	struct EvictionResult {
		bool success;
		TempBufferPoolReservation reservation;
	};
	virtual EvictionResult EvictBlocks(idx_t extra_memory, idx_t memory_limit,
	                                   unique_ptr<FileBuffer> *buffer = nullptr);

	//! Garbage collect eviction queue
	void PurgeQueue();
	void AddToEvictionQueue(shared_ptr<BlockHandle> &handle);

private:
	//! The lock for changing the memory limit
	mutex limit_lock;
	//! The current amount of memory that is occupied by the buffer manager (in bytes)
	atomic<idx_t> current_memory;
	//! The maximum amount of memory that the buffer manager can keep (in bytes)
	atomic<idx_t> maximum_memory;
	//! Eviction queue
	unique_ptr<EvictionQueue> queue;
	//! Total number of insertions into the eviction queue. This guides the schedule for calling PurgeQueue.
	atomic<uint32_t> queue_insertions;
};

struct TemporaryFileInformation {
	string path;
	idx_t size;
};

//! The BufferManager is in charge of handling memory management for a singke database. It cooperatively shares a
//! BufferPool with other BufferManagers, belonging to different databases. It hands out memory buffers that can
//! be used by the database internally, and offers configuration options specific to a database, which need not be
//! shared by the BufferPool, including whether to support swapping temp buffers to disk, and where to swap them to.
=======
class Allocator;
class BufferPool;

>>>>>>> da69aeaa
class BufferManager {
	friend class BufferHandle;
	friend class BlockHandle;
	friend class BlockManager;

public:
<<<<<<< HEAD
	BufferManager(DatabaseInstance &db, string temp_directory);
	virtual ~BufferManager();

	//! Registers an in-memory buffer that cannot be unloaded until it is destroyed
	//! This buffer can be small (smaller than BLOCK_SIZE)
	//! Unpin and pin are nops on this block of memory
	shared_ptr<BlockHandle> RegisterSmallMemory(idx_t block_size);

	//! Allocate an in-memory buffer with a single pin.
	//! The allocated memory is released when the buffer handle is destroyed.
	DUCKDB_API BufferHandle Allocate(idx_t block_size, bool can_destroy = true,
	                                 shared_ptr<BlockHandle> *block = nullptr);
=======
	BufferManager() {
	}
	virtual ~BufferManager() {
	}
>>>>>>> da69aeaa

public:
	static unique_ptr<BufferManager> CreateStandardBufferManager(DatabaseInstance &db, DBConfig &config);
	virtual BufferHandle Allocate(idx_t block_size, bool can_destroy = true,
	                              shared_ptr<BlockHandle> *block = nullptr) = 0;
	//! Reallocate an in-memory buffer that is pinned.
<<<<<<< HEAD
	void ReAllocate(shared_ptr<BlockHandle> &handle, idx_t block_size);

	BufferHandle Pin(shared_ptr<BlockHandle> &handle);
	void Unpin(shared_ptr<BlockHandle> &handle);

	DUCKDB_API static BufferManager &GetBufferManager(ClientContext &context);
=======
	virtual void ReAllocate(shared_ptr<BlockHandle> &handle, idx_t block_size) = 0;
	virtual BufferHandle Pin(shared_ptr<BlockHandle> &handle) = 0;
	virtual void Unpin(shared_ptr<BlockHandle> &handle) = 0;
	//! Returns the currently allocated memory
	virtual idx_t GetUsedMemory() const = 0;
	//! Returns the maximum available memory
	virtual idx_t GetMaxMemory() const = 0;
	virtual shared_ptr<BlockHandle> RegisterSmallMemory(idx_t block_size);
	virtual DUCKDB_API Allocator &GetBufferAllocator();
	virtual DUCKDB_API void ReserveMemory(idx_t size);
	virtual DUCKDB_API void FreeReservedMemory(idx_t size);
	//! Set a new memory limit to the buffer manager, throws an exception if the new limit is too low and not enough
	//! blocks can be evicted
	virtual void SetLimit(idx_t limit = (idx_t)-1);
	virtual vector<TemporaryFileInformation> GetTemporaryFiles();
	virtual const string &GetTemporaryDirectory();
	virtual void SetTemporaryDirectory(const string &new_dir);
	virtual DatabaseInstance &GetDatabase();
	virtual bool HasTemporaryDirectory() const;
	//! Construct a managed buffer.
	virtual unique_ptr<FileBuffer> ConstructManagedBuffer(idx_t size, unique_ptr<FileBuffer> &&source,
	                                                      FileBufferType type = FileBufferType::MANAGED_BUFFER);
	//! Get the underlying buffer pool responsible for managing the buffers
	virtual BufferPool &GetBufferPool();

	// Static methods
>>>>>>> da69aeaa
	DUCKDB_API static BufferManager &GetBufferManager(DatabaseInstance &db);
	DUCKDB_API static BufferManager &GetBufferManager(ClientContext &context);
	DUCKDB_API static BufferManager &GetBufferManager(AttachedDatabase &db);

<<<<<<< HEAD
	//! Returns the currently allocated memory
	idx_t GetUsedMemory() {
		return buffer_pool.current_memory;
	}
	//! Returns the maximum available memory
	idx_t GetMaxMemory() {
		return buffer_pool.maximum_memory;
	}

	//! Increases the currently allocated memory, but the actual allocation does not go through the buffer manager
	void IncreaseUsedMemory(idx_t size);
	//! Decrease the currently allocated memory, but the actual deallocation does not go through the buffer manager
	void DecreaseUsedMemory(idx_t size);

	const string &GetTemporaryDirectory() {
		return temp_directory;
	}

	void SetTemporaryDirectory(string new_dir);

	DUCKDB_API Allocator &GetBufferAllocator();

	DatabaseInstance &GetDatabase() {
		return db;
	}

	BufferPool &GetBufferPool() {
		return buffer_pool;
	}

=======
>>>>>>> da69aeaa
	static idx_t GetAllocSize(idx_t block_size) {
		return AlignValue<idx_t, Storage::SECTOR_SIZE>(block_size + Storage::BLOCK_HEADER_SIZE);
	}

<<<<<<< HEAD
	//! Construct a managed buffer.
	unique_ptr<FileBuffer> ConstructManagedBuffer(idx_t size, unique_ptr<FileBuffer> &&source,
	                                              FileBufferType type = FileBufferType::MANAGED_BUFFER);

	DUCKDB_API void ReserveMemory(idx_t size);
	DUCKDB_API void FreeReservedMemory(idx_t size);

	//! Set a new memory limit to the buffer pool, throws an exception if the new limit is too low and not enough
	//! blocks can be evicted. (Sugar for calling method directly on the BufferPool.)
	void SetLimit(idx_t limit = (idx_t)-1) {
		buffer_pool.SetLimit(limit, InMemoryWarning());
	}
	//! Returns a list of all temporary files
	vector<TemporaryFileInformation> GetTemporaryFiles();

private:
	//! Register an in-memory buffer of arbitrary size, as long as it is >= BLOCK_SIZE. can_destroy signifies whether or
	//! not the buffer can be destroyed when unpinned, or whether or not it needs to be written to a temporary file so
	//! it can be reloaded. The resulting buffer will already be allocated, but needs to be pinned in order to be used.
	//! This needs to be private to prevent creating blocks without ever pinning them:
	//! blocks that are never pinned are never added to the eviction queue
	shared_ptr<BlockHandle> RegisterMemory(idx_t block_size, bool can_destroy);

	//! Write a temporary buffer to disk
	void WriteTemporaryBuffer(block_id_t block_id, FileBuffer &buffer);
	//! Read a temporary buffer from disk
	unique_ptr<FileBuffer> ReadTemporaryBuffer(block_id_t id, unique_ptr<FileBuffer> buffer = nullptr);
	//! Get the path of the temporary buffer
	string GetTemporaryPath(block_id_t id);

	void DeleteTemporaryFile(block_id_t id);

	void RequireTemporaryDirectory();

	const char *InMemoryWarning();

	static data_ptr_t BufferAllocatorAllocate(PrivateAllocatorData *private_data, idx_t size);
	static void BufferAllocatorFree(PrivateAllocatorData *private_data, data_ptr_t pointer, idx_t size);
	static data_ptr_t BufferAllocatorRealloc(PrivateAllocatorData *private_data, data_ptr_t pointer, idx_t old_size,
	                                         idx_t size);

	//! When the BlockHandle reaches 0 readers, this creates a new FileBuffer for this BlockHandle and
	//! overwrites the data within with garbage. Any readers that do not hold the pin will notice
	void VerifyZeroReaders(shared_ptr<BlockHandle> &handle);

	//! Helper
	template <typename... ARGS>
	TempBufferPoolReservation EvictBlocksOrThrow(idx_t extra_memory, unique_ptr<FileBuffer> *buffer, ARGS...);

private:
	//! The database instance
	DatabaseInstance &db;
	//! The buffer pool
	BufferPool &buffer_pool;
	//! The directory name where temporary files are stored
	string temp_directory;
	//! Lock for creating the temp handle
	mutex temp_handle_lock;
	//! Handle for the temporary directory
	unique_ptr<TemporaryDirectoryHandle> temp_directory_handle;
	//! The temporary id used for managed buffers
	atomic<block_id_t> temporary_id;
	//! Allocator associated with the buffer manager, that passes all allocations through this buffer manager
	Allocator buffer_allocator;
	//! Block manager for temp data
	unique_ptr<BlockManager> temp_block_manager;
=======
protected:
	virtual void PurgeQueue() = 0;
	virtual void AddToEvictionQueue(shared_ptr<BlockHandle> &handle);
	virtual void WriteTemporaryBuffer(block_id_t block_id, FileBuffer &buffer);
	virtual unique_ptr<FileBuffer> ReadTemporaryBuffer(block_id_t id, unique_ptr<FileBuffer> buffer);
	virtual void DeleteTemporaryFile(block_id_t id);
>>>>>>> da69aeaa
};

} // namespace duckdb<|MERGE_RESOLUTION|>--- conflicted
+++ resolved
@@ -17,113 +17,25 @@
 
 namespace duckdb {
 
-<<<<<<< HEAD
-//! The BufferPool is in charge of handling memory management for one or more databases. It defines memory limits
-//! and implements priority eviction among all users of the pool.
-class BufferPool {
-	friend class BlockHandle;
-	friend class BlockManager;
-	friend class BufferManager;
-
-public:
-	explicit BufferPool(idx_t maximum_memory);
-	virtual ~BufferPool();
-
-	//! Set a new memory limit to the buffer pool, throws an exception if the new limit is too low and not enough
-	//! blocks can be evicted
-	void SetLimit(idx_t limit, const char *exception_postscript);
-
-	idx_t GetUsedMemory() {
-		return current_memory;
-	}
-	idx_t GetMaxMemory() {
-		return maximum_memory;
-	}
-
-protected:
-	//! Evict blocks until the currently used memory + extra_memory fit, returns false if this was not possible
-	//! (i.e. not enough blocks could be evicted)
-	//! If the "buffer" argument is specified AND the system can find a buffer to re-use for the given allocation size
-	//! "buffer" will be made to point to the re-usable memory. Note that this is not guaranteed.
-	//! Returns a pair. result.first indicates if eviction was successful. result.second contains the
-	//! reservation handle, which can be moved to the BlockHandle that will own the reservation.
-	struct EvictionResult {
-		bool success;
-		TempBufferPoolReservation reservation;
-	};
-	virtual EvictionResult EvictBlocks(idx_t extra_memory, idx_t memory_limit,
-	                                   unique_ptr<FileBuffer> *buffer = nullptr);
-
-	//! Garbage collect eviction queue
-	void PurgeQueue();
-	void AddToEvictionQueue(shared_ptr<BlockHandle> &handle);
-
-private:
-	//! The lock for changing the memory limit
-	mutex limit_lock;
-	//! The current amount of memory that is occupied by the buffer manager (in bytes)
-	atomic<idx_t> current_memory;
-	//! The maximum amount of memory that the buffer manager can keep (in bytes)
-	atomic<idx_t> maximum_memory;
-	//! Eviction queue
-	unique_ptr<EvictionQueue> queue;
-	//! Total number of insertions into the eviction queue. This guides the schedule for calling PurgeQueue.
-	atomic<uint32_t> queue_insertions;
-};
-
-struct TemporaryFileInformation {
-	string path;
-	idx_t size;
-};
-
-//! The BufferManager is in charge of handling memory management for a singke database. It cooperatively shares a
-//! BufferPool with other BufferManagers, belonging to different databases. It hands out memory buffers that can
-//! be used by the database internally, and offers configuration options specific to a database, which need not be
-//! shared by the BufferPool, including whether to support swapping temp buffers to disk, and where to swap them to.
-=======
 class Allocator;
 class BufferPool;
 
->>>>>>> da69aeaa
 class BufferManager {
 	friend class BufferHandle;
 	friend class BlockHandle;
 	friend class BlockManager;
 
 public:
-<<<<<<< HEAD
-	BufferManager(DatabaseInstance &db, string temp_directory);
-	virtual ~BufferManager();
-
-	//! Registers an in-memory buffer that cannot be unloaded until it is destroyed
-	//! This buffer can be small (smaller than BLOCK_SIZE)
-	//! Unpin and pin are nops on this block of memory
-	shared_ptr<BlockHandle> RegisterSmallMemory(idx_t block_size);
-
-	//! Allocate an in-memory buffer with a single pin.
-	//! The allocated memory is released when the buffer handle is destroyed.
-	DUCKDB_API BufferHandle Allocate(idx_t block_size, bool can_destroy = true,
-	                                 shared_ptr<BlockHandle> *block = nullptr);
-=======
 	BufferManager() {
 	}
 	virtual ~BufferManager() {
 	}
->>>>>>> da69aeaa
 
 public:
 	static unique_ptr<BufferManager> CreateStandardBufferManager(DatabaseInstance &db, DBConfig &config);
 	virtual BufferHandle Allocate(idx_t block_size, bool can_destroy = true,
 	                              shared_ptr<BlockHandle> *block = nullptr) = 0;
 	//! Reallocate an in-memory buffer that is pinned.
-<<<<<<< HEAD
-	void ReAllocate(shared_ptr<BlockHandle> &handle, idx_t block_size);
-
-	BufferHandle Pin(shared_ptr<BlockHandle> &handle);
-	void Unpin(shared_ptr<BlockHandle> &handle);
-
-	DUCKDB_API static BufferManager &GetBufferManager(ClientContext &context);
-=======
 	virtual void ReAllocate(shared_ptr<BlockHandle> &handle, idx_t block_size) = 0;
 	virtual BufferHandle Pin(shared_ptr<BlockHandle> &handle) = 0;
 	virtual void Unpin(shared_ptr<BlockHandle> &handle) = 0;
@@ -150,123 +62,20 @@
 	virtual BufferPool &GetBufferPool();
 
 	// Static methods
->>>>>>> da69aeaa
 	DUCKDB_API static BufferManager &GetBufferManager(DatabaseInstance &db);
 	DUCKDB_API static BufferManager &GetBufferManager(ClientContext &context);
 	DUCKDB_API static BufferManager &GetBufferManager(AttachedDatabase &db);
 
-<<<<<<< HEAD
-	//! Returns the currently allocated memory
-	idx_t GetUsedMemory() {
-		return buffer_pool.current_memory;
-	}
-	//! Returns the maximum available memory
-	idx_t GetMaxMemory() {
-		return buffer_pool.maximum_memory;
-	}
-
-	//! Increases the currently allocated memory, but the actual allocation does not go through the buffer manager
-	void IncreaseUsedMemory(idx_t size);
-	//! Decrease the currently allocated memory, but the actual deallocation does not go through the buffer manager
-	void DecreaseUsedMemory(idx_t size);
-
-	const string &GetTemporaryDirectory() {
-		return temp_directory;
-	}
-
-	void SetTemporaryDirectory(string new_dir);
-
-	DUCKDB_API Allocator &GetBufferAllocator();
-
-	DatabaseInstance &GetDatabase() {
-		return db;
-	}
-
-	BufferPool &GetBufferPool() {
-		return buffer_pool;
-	}
-
-=======
->>>>>>> da69aeaa
 	static idx_t GetAllocSize(idx_t block_size) {
 		return AlignValue<idx_t, Storage::SECTOR_SIZE>(block_size + Storage::BLOCK_HEADER_SIZE);
 	}
 
-<<<<<<< HEAD
-	//! Construct a managed buffer.
-	unique_ptr<FileBuffer> ConstructManagedBuffer(idx_t size, unique_ptr<FileBuffer> &&source,
-	                                              FileBufferType type = FileBufferType::MANAGED_BUFFER);
-
-	DUCKDB_API void ReserveMemory(idx_t size);
-	DUCKDB_API void FreeReservedMemory(idx_t size);
-
-	//! Set a new memory limit to the buffer pool, throws an exception if the new limit is too low and not enough
-	//! blocks can be evicted. (Sugar for calling method directly on the BufferPool.)
-	void SetLimit(idx_t limit = (idx_t)-1) {
-		buffer_pool.SetLimit(limit, InMemoryWarning());
-	}
-	//! Returns a list of all temporary files
-	vector<TemporaryFileInformation> GetTemporaryFiles();
-
-private:
-	//! Register an in-memory buffer of arbitrary size, as long as it is >= BLOCK_SIZE. can_destroy signifies whether or
-	//! not the buffer can be destroyed when unpinned, or whether or not it needs to be written to a temporary file so
-	//! it can be reloaded. The resulting buffer will already be allocated, but needs to be pinned in order to be used.
-	//! This needs to be private to prevent creating blocks without ever pinning them:
-	//! blocks that are never pinned are never added to the eviction queue
-	shared_ptr<BlockHandle> RegisterMemory(idx_t block_size, bool can_destroy);
-
-	//! Write a temporary buffer to disk
-	void WriteTemporaryBuffer(block_id_t block_id, FileBuffer &buffer);
-	//! Read a temporary buffer from disk
-	unique_ptr<FileBuffer> ReadTemporaryBuffer(block_id_t id, unique_ptr<FileBuffer> buffer = nullptr);
-	//! Get the path of the temporary buffer
-	string GetTemporaryPath(block_id_t id);
-
-	void DeleteTemporaryFile(block_id_t id);
-
-	void RequireTemporaryDirectory();
-
-	const char *InMemoryWarning();
-
-	static data_ptr_t BufferAllocatorAllocate(PrivateAllocatorData *private_data, idx_t size);
-	static void BufferAllocatorFree(PrivateAllocatorData *private_data, data_ptr_t pointer, idx_t size);
-	static data_ptr_t BufferAllocatorRealloc(PrivateAllocatorData *private_data, data_ptr_t pointer, idx_t old_size,
-	                                         idx_t size);
-
-	//! When the BlockHandle reaches 0 readers, this creates a new FileBuffer for this BlockHandle and
-	//! overwrites the data within with garbage. Any readers that do not hold the pin will notice
-	void VerifyZeroReaders(shared_ptr<BlockHandle> &handle);
-
-	//! Helper
-	template <typename... ARGS>
-	TempBufferPoolReservation EvictBlocksOrThrow(idx_t extra_memory, unique_ptr<FileBuffer> *buffer, ARGS...);
-
-private:
-	//! The database instance
-	DatabaseInstance &db;
-	//! The buffer pool
-	BufferPool &buffer_pool;
-	//! The directory name where temporary files are stored
-	string temp_directory;
-	//! Lock for creating the temp handle
-	mutex temp_handle_lock;
-	//! Handle for the temporary directory
-	unique_ptr<TemporaryDirectoryHandle> temp_directory_handle;
-	//! The temporary id used for managed buffers
-	atomic<block_id_t> temporary_id;
-	//! Allocator associated with the buffer manager, that passes all allocations through this buffer manager
-	Allocator buffer_allocator;
-	//! Block manager for temp data
-	unique_ptr<BlockManager> temp_block_manager;
-=======
 protected:
 	virtual void PurgeQueue() = 0;
 	virtual void AddToEvictionQueue(shared_ptr<BlockHandle> &handle);
 	virtual void WriteTemporaryBuffer(block_id_t block_id, FileBuffer &buffer);
 	virtual unique_ptr<FileBuffer> ReadTemporaryBuffer(block_id_t id, unique_ptr<FileBuffer> buffer);
 	virtual void DeleteTemporaryFile(block_id_t id);
->>>>>>> da69aeaa
 };
 
 } // namespace duckdb