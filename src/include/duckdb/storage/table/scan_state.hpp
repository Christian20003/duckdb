//===----------------------------------------------------------------------===//
//                         DuckDB
//
// duckdb/storage/table/scan_state.hpp
//
//
//===----------------------------------------------------------------------===//

#pragma once

#include "duckdb/common/common.hpp"
#include "duckdb/storage/buffer/buffer_handle.hpp"
#include "duckdb/storage/storage_lock.hpp"
#include "duckdb/common/enums/scan_options.hpp"
#include "duckdb/execution/adaptive_filter.hpp"
#include "duckdb/storage/table/segment_lock.hpp"

namespace duckdb {
class ColumnSegment;
class LocalTableStorage;
class CollectionScanState;
class Index;
class RowGroup;
class RowGroupCollection;
class UpdateSegment;
class TableScanState;
class ColumnSegment;
class ColumnSegmentTree;
class ValiditySegment;
class TableFilterSet;
class ColumnData;
class DuckTransaction;
class RowGroupSegmentTree;

struct SegmentScanState {
	virtual ~SegmentScanState() {
	}

	template <class TARGET>
	TARGET &Cast() {
		D_ASSERT(dynamic_cast<TARGET *>(this));
		return reinterpret_cast<TARGET &>(*this);
	}
	template <class TARGET>
	const TARGET &Cast() const {
		D_ASSERT(dynamic_cast<const TARGET *>(this));
		return reinterpret_cast<const TARGET &>(*this);
	}
};

struct IndexScanState {
	virtual ~IndexScanState() {
	}

	template <class TARGET>
	TARGET &Cast() {
		D_ASSERT(dynamic_cast<TARGET *>(this));
		return reinterpret_cast<TARGET &>(*this);
	}
	template <class TARGET>
	const TARGET &Cast() const {
		D_ASSERT(dynamic_cast<const TARGET *>(this));
		return reinterpret_cast<const TARGET &>(*this);
	}
};

typedef unordered_map<block_id_t, BufferHandle> buffer_handle_set_t;

struct ColumnScanState {
	//! The column segment that is currently being scanned
	ColumnSegment *current = nullptr;
	//! Column segment tree
	ColumnSegmentTree *segment_tree = nullptr;
	//! The current row index of the scan
	idx_t row_index = 0;
	//! The internal row index (i.e. the position of the SegmentScanState)
	idx_t internal_index = 0;
	//! Segment scan state
	unique_ptr<SegmentScanState> scan_state;
	//! Child states of the vector
	vector<ColumnScanState> child_states;
	//! Whether or not InitializeState has been called for this segment
	bool initialized = false;
	//! If this segment has already been checked for skipping purposes
	bool segment_checked = false;
	//! The version of the column data that we are scanning.
	//! This is used to detect if the ColumnData has been changed out from under us during a scan
	//! If this is the case, we re-initialize the scan
	idx_t version = 0;
	//! We initialize one SegmentScanState per segment, however, if scanning a DataChunk requires us to scan over more
	//! than one Segment, we need to keep the scan states of the previous segments around
	vector<unique_ptr<SegmentScanState>> previous_states;
	//! The last read offset in the child state (used for LIST columns only)
	idx_t last_offset = 0;

public:
	void Initialize(const LogicalType &type);
	//! Move the scan state forward by "count" rows (including all child states)
	void Next(idx_t count);
	//! Move ONLY this state forward by "count" rows (i.e. not the child states)
	void NextInternal(idx_t count);
};

struct ColumnFetchState {
	//! The set of pinned block handles for this set of fetches
	buffer_handle_set_t handles;
	//! Any child states of the fetch
	vector<unique_ptr<ColumnFetchState>> child_states;

	BufferHandle &GetOrInsertHandle(ColumnSegment &segment);
};

class CollectionScanState {
public:
	CollectionScanState(TableScanState &parent_p);

	//! The current row_group we are scanning
	RowGroup *row_group;
	//! The vector index within the row_group
	idx_t vector_index;
	//! The maximum row within the row group
	idx_t max_row_group_row;
	//! Child column scans
<<<<<<< HEAD
	unique_ptr<ColumnScanState[]> column_scans;
=======
	unsafe_unique_array<ColumnScanState> column_scans;
>>>>>>> da69aeaa
	//! Row group segment tree
	RowGroupSegmentTree *row_groups;
	//! The total maximum row index
	idx_t max_row;
	//! The current batch index
	idx_t batch_index;

public:
	void Initialize(const vector<LogicalType> &types);
<<<<<<< HEAD
	const vector<column_t> &GetColumnIds();
=======
	const vector<storage_t> &GetColumnIds();
>>>>>>> da69aeaa
	TableFilterSet *GetFilters();
	AdaptiveFilter *GetAdaptiveFilter();
	bool Scan(DuckTransaction &transaction, DataChunk &result);
	bool ScanCommitted(DataChunk &result, TableScanType type);
	bool ScanCommitted(DataChunk &result, SegmentLock &l, TableScanType type);

private:
	TableScanState &parent;
};

class TableScanState {
public:
	TableScanState() : table_state(*this), local_state(*this), table_filters(nullptr) {};

	//! The underlying table scan state
	CollectionScanState table_state;
	//! Transaction-local scan state
	CollectionScanState local_state;

public:
	void Initialize(vector<storage_t> column_ids, TableFilterSet *table_filters = nullptr);

	const vector<storage_t> &GetColumnIds();
	TableFilterSet *GetFilters();
	AdaptiveFilter *GetAdaptiveFilter();

private:
	//! The column identifiers of the scan
	vector<storage_t> column_ids;
	//! The table filters (if any)
	TableFilterSet *table_filters;
	//! Adaptive filter info (if any)
	unique_ptr<AdaptiveFilter> adaptive_filter;
};

struct ParallelCollectionScanState {
	ParallelCollectionScanState();

	//! The row group collection we are scanning
	RowGroupCollection *collection;
	RowGroup *current_row_group;
	idx_t vector_index;
	idx_t max_row;
	idx_t batch_index;
	atomic<idx_t> processed_rows;
	mutex lock;
};

struct ParallelTableScanState {
	//! Parallel scan state for the table
	ParallelCollectionScanState scan_state;
	//! Parallel scan state for the transaction-local state
	ParallelCollectionScanState local_state;
};

class CreateIndexScanState : public TableScanState {
public:
	vector<unique_ptr<StorageLockKey>> locks;
	unique_lock<mutex> append_lock;
	SegmentLock segment_lock;
};

} // namespace duckdb<|MERGE_RESOLUTION|>--- conflicted
+++ resolved
@@ -121,11 +121,7 @@
 	//! The maximum row within the row group
 	idx_t max_row_group_row;
 	//! Child column scans
-<<<<<<< HEAD
-	unique_ptr<ColumnScanState[]> column_scans;
-=======
 	unsafe_unique_array<ColumnScanState> column_scans;
->>>>>>> da69aeaa
 	//! Row group segment tree
 	RowGroupSegmentTree *row_groups;
 	//! The total maximum row index
@@ -135,11 +131,7 @@
 
 public:
 	void Initialize(const vector<LogicalType> &types);
-<<<<<<< HEAD
-	const vector<column_t> &GetColumnIds();
-=======
 	const vector<storage_t> &GetColumnIds();
->>>>>>> da69aeaa
 	TableFilterSet *GetFilters();
 	AdaptiveFilter *GetAdaptiveFilter();
 	bool Scan(DuckTransaction &transaction, DataChunk &result);
