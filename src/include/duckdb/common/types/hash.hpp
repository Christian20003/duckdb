--- conflicted
+++ resolved
@@ -35,11 +35,7 @@
 
 template <class T>
 hash_t Hash(T value) {
-<<<<<<< HEAD
-	return murmurhash32(static_cast<uint32_t>(value));
-=======
-	return MurmurHash32(value);
->>>>>>> f0c47c1c
+	return MurmurHash32(static_cast<uint32_t>(value));
 }
 
 //! Combine two hashes by XORing them
