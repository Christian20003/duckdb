--- conflicted
+++ resolved
@@ -121,8 +121,6 @@
 	VectorBufferType buffer_type;
 	unique_ptr<VectorAuxiliaryData> aux_data;
 	unsafe_unique_array<data_t> data;
-<<<<<<< HEAD
-=======
 
 public:
 	template <class TARGET>
@@ -135,7 +133,6 @@
 		D_ASSERT(dynamic_cast<const TARGET *>(this));
 		return reinterpret_cast<const TARGET &>(*this);
 	}
->>>>>>> 0fc2071f
 };
 
 //! The DictionaryBuffer holds a selection vector
