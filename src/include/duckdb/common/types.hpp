//===----------------------------------------------------------------------===//
//                         DuckDB
//
// duckdb/common/types.hpp
//
//
//===----------------------------------------------------------------------===//

#pragma once

#include "duckdb/common/assert.hpp"
#include "duckdb/common/constants.hpp"
#include "duckdb/common/optional_ptr.hpp"
#include "duckdb/common/vector.hpp"

#include <limits>

namespace duckdb {

class Serializer;
class Deserializer;
class Value;
class TypeCatalogEntry;
class Vector;
class ClientContext;

struct string_t;

template <class T>
using child_list_t = vector<std::pair<std::string, T>>;
//! FIXME: this should be a single_thread_ptr
template <class T>
using buffer_ptr = shared_ptr<T>;

template <class T, typename... Args>
buffer_ptr<T> make_buffer(Args &&...args) {
	return make_shared<T>(std::forward<Args>(args)...);
}

struct list_entry_t {
	list_entry_t() = default;
	list_entry_t(uint64_t offset, uint64_t length) : offset(offset), length(length) {
	}
	inline constexpr bool operator!=(const list_entry_t &other) const {
		return !(*this == other);
	}
	inline constexpr bool operator==(const list_entry_t &other) const {
		return offset == other.offset && length == other.length;
	}

	uint64_t offset;
	uint64_t length;
};

using union_tag_t = uint8_t;

//===--------------------------------------------------------------------===//
// Internal Types
//===--------------------------------------------------------------------===//

// taken from arrow's type.h
enum class PhysicalType : uint8_t {
	///// A NULL type having no physical storage
	// NA = 0,

	/// Boolean as 8 bit "bool" value
	BOOL = 1,

	/// Unsigned 8-bit little-endian integer
	UINT8 = 2,

	/// Signed 8-bit little-endian integer
	INT8 = 3,

	/// Unsigned 16-bit little-endian integer
	UINT16 = 4,

	/// Signed 16-bit little-endian integer
	INT16 = 5,

	/// Unsigned 32-bit little-endian integer
	UINT32 = 6,

	/// Signed 32-bit little-endian integer
	INT32 = 7,

	/// Unsigned 64-bit little-endian integer
	UINT64 = 8,

	/// Signed 64-bit little-endian integer
	INT64 = 9,

	///// 2-byte floating point value
	// HALF_FLOAT = 10,

	/// 4-byte floating point value
	FLOAT = 11,

	/// 8-byte floating point value
	DOUBLE = 12,

	///// UTF8 variable-length string as List<Char>
	// STRING = 13,

	///// Variable-length bytes (no guarantee of UTF8-ness)
	// BINARY = 14,

	///// Fixed-size binary. Each value occupies the same number of bytes
	// FIXED_SIZE_BINARY = 15,

	///// int32_t days since the UNIX epoch
	// DATE32 = 16,

	///// int64_t milliseconds since the UNIX epoch
	// DATE64 = 17,

	///// Exact timestamp encoded with int64 since UNIX epoch
	///// Default unit millisecond
	// TIMESTAMP = 18,

	///// Time as signed 32-bit integer, representing either seconds or
	///// milliseconds since midnight
	// TIME32 = 19,

	///// Time as signed 64-bit integer, representing either microseconds or
	///// nanoseconds since midnight
	// TIME64 = 20,

	/// YEAR_MONTH or DAY_TIME interval in SQL style
	INTERVAL = 21,

	/// Precision- and scale-based decimal type. Storage type depends on the
	/// parameters.
	// DECIMAL = 22,

	/// A list of some logical data type
	LIST = 23,

	/// Struct of logical types
	STRUCT = 24,

	///// Unions of logical types
	// UNION = 25,

	///// Dictionary-encoded type, also called "categorical" or "factor"
	///// in other programming languages. Holds the dictionary value
	///// type but not the dictionary itself, which is part of the
	///// ArrayData struct
	// DICTIONARY = 26,

	///// Custom data type, implemented by user
	// EXTENSION = 28,

<<<<<<< HEAD
	///// Fixed size list of some logical type
	// FIXED_SIZE_LIST = 29,
=======
	///// Array with fixed length of some logical type (a fixed-size list)
	ARRAY = 29,
>>>>>>> 173a690d

	///// Measure of elapsed time in either seconds, milliseconds, microseconds
	///// or nanoseconds.
	// DURATION = 30,

	///// Like STRING, but with 64-bit offsets
	// LARGE_STRING = 31,

	///// Like BINARY, but with 64-bit offsets
	// LARGE_BINARY = 32,

	///// Like LIST, but with 64-bit offsets
	// LARGE_LIST = 33,

	/// DuckDB Extensions
	VARCHAR = 200, // our own string representation, different from STRING and LARGE_STRING above
	INT128 = 204,  // 128-bit integers
	UNKNOWN = 205, // Unknown physical type of user defined types
	/// Boolean as 1 bit, LSB bit-packed ordering
	BIT = 206,

	INVALID = 255
};

//===--------------------------------------------------------------------===//
// SQL Types
//===--------------------------------------------------------------------===//
enum class LogicalTypeId : uint8_t {
	INVALID = 0,
	SQLNULL = 1, /* NULL type, used for constant NULL */
	UNKNOWN = 2, /* unknown type, used for parameter expressions */
	ANY = 3,     /* ANY type, used for functions that accept any type as parameter */
	USER = 4,    /* A User Defined Type (e.g., ENUMs before the binder) */
	BOOLEAN = 10,
	TINYINT = 11,
	SMALLINT = 12,
	INTEGER = 13,
	BIGINT = 14,
	DATE = 15,
	TIME = 16,
	TIMESTAMP_SEC = 17,
	TIMESTAMP_MS = 18,
	TIMESTAMP = 19, //! us
	TIMESTAMP_NS = 20,
	DECIMAL = 21,
	FLOAT = 22,
	DOUBLE = 23,
	CHAR = 24,
	VARCHAR = 25,
	BLOB = 26,
	INTERVAL = 27,
	UTINYINT = 28,
	USMALLINT = 29,
	UINTEGER = 30,
	UBIGINT = 31,
	TIMESTAMP_TZ = 32,
	TIME_TZ = 34,
	BIT = 36,

	HUGEINT = 50,
	POINTER = 51,
	VALIDITY = 53,
	UUID = 54,

	STRUCT = 100,
	LIST = 101,
	MAP = 102,
	TABLE = 103,
	ENUM = 104,
	AGGREGATE_STATE = 105,
	LAMBDA = 106,
	UNION = 107,
	ARRAY = 108
};

struct ExtraTypeInfo;

struct aggregate_state_t;

struct LogicalType {
	DUCKDB_API LogicalType();
	DUCKDB_API LogicalType(LogicalTypeId id); // NOLINT: Allow implicit conversion from `LogicalTypeId`
	DUCKDB_API LogicalType(LogicalTypeId id, shared_ptr<ExtraTypeInfo> type_info);
	DUCKDB_API LogicalType(const LogicalType &other);
	DUCKDB_API LogicalType(LogicalType &&other) noexcept;

	DUCKDB_API ~LogicalType();

	inline LogicalTypeId id() const {
		return id_;
	}
	inline PhysicalType InternalType() const {
		return physical_type_;
	}
	inline const ExtraTypeInfo *AuxInfo() const {
		return type_info_.get();
	}

	inline shared_ptr<ExtraTypeInfo> GetAuxInfoShrPtr() const {
		return type_info_;
	}

	inline void CopyAuxInfo(const LogicalType &other) {
		type_info_ = other.type_info_;
	}
	bool EqualTypeInfo(const LogicalType &rhs) const;

	// copy assignment
	inline LogicalType &operator=(const LogicalType &other) {
		id_ = other.id_;
		physical_type_ = other.physical_type_;
		type_info_ = other.type_info_;
		return *this;
	}
	// move assignment
	inline LogicalType &operator=(LogicalType &&other) noexcept {
		id_ = other.id_;
		physical_type_ = other.physical_type_;
		std::swap(type_info_, other.type_info_);
		return *this;
	}

	DUCKDB_API bool operator==(const LogicalType &rhs) const;
	inline bool operator!=(const LogicalType &rhs) const {
		return !(*this == rhs);
	}

	DUCKDB_API void Serialize(Serializer &serializer) const;
	DUCKDB_API static LogicalType Deserialize(Deserializer &deserializer);

	static bool TypeIsTimestamp(LogicalTypeId id) {
		return (id == LogicalTypeId::TIMESTAMP || id == LogicalTypeId::TIMESTAMP_MS ||
		        id == LogicalTypeId::TIMESTAMP_NS || id == LogicalTypeId::TIMESTAMP_SEC ||
		        id == LogicalTypeId::TIMESTAMP_TZ);
	}
	static bool TypeIsTimestamp(const LogicalType &type) {
		return TypeIsTimestamp(type.id());
	}
	DUCKDB_API string ToString() const;
	DUCKDB_API bool IsIntegral() const;
	DUCKDB_API bool IsNumeric() const;
	DUCKDB_API hash_t Hash() const;
	DUCKDB_API void SetAlias(string alias);
	DUCKDB_API bool HasAlias() const;
	DUCKDB_API string GetAlias() const;

	DUCKDB_API static LogicalType MaxLogicalType(const LogicalType &left, const LogicalType &right);

	//! Gets the decimal properties of a numeric type. Fails if the type is not numeric.
	DUCKDB_API bool GetDecimalProperties(uint8_t &width, uint8_t &scale) const;

	DUCKDB_API void Verify() const;

	DUCKDB_API bool IsValid() const;

private:
	LogicalTypeId id_;
	PhysicalType physical_type_;
	shared_ptr<ExtraTypeInfo> type_info_;

private:
	PhysicalType GetInternalType();

public:
	static constexpr const LogicalTypeId SQLNULL = LogicalTypeId::SQLNULL;
	static constexpr const LogicalTypeId UNKNOWN = LogicalTypeId::UNKNOWN;
	static constexpr const LogicalTypeId BOOLEAN = LogicalTypeId::BOOLEAN;
	static constexpr const LogicalTypeId TINYINT = LogicalTypeId::TINYINT;
	static constexpr const LogicalTypeId UTINYINT = LogicalTypeId::UTINYINT;
	static constexpr const LogicalTypeId SMALLINT = LogicalTypeId::SMALLINT;
	static constexpr const LogicalTypeId USMALLINT = LogicalTypeId::USMALLINT;
	static constexpr const LogicalTypeId INTEGER = LogicalTypeId::INTEGER;
	static constexpr const LogicalTypeId UINTEGER = LogicalTypeId::UINTEGER;
	static constexpr const LogicalTypeId BIGINT = LogicalTypeId::BIGINT;
	static constexpr const LogicalTypeId UBIGINT = LogicalTypeId::UBIGINT;
	static constexpr const LogicalTypeId FLOAT = LogicalTypeId::FLOAT;
	static constexpr const LogicalTypeId DOUBLE = LogicalTypeId::DOUBLE;
	static constexpr const LogicalTypeId DATE = LogicalTypeId::DATE;
	static constexpr const LogicalTypeId TIMESTAMP = LogicalTypeId::TIMESTAMP;
	static constexpr const LogicalTypeId TIMESTAMP_S = LogicalTypeId::TIMESTAMP_SEC;
	static constexpr const LogicalTypeId TIMESTAMP_MS = LogicalTypeId::TIMESTAMP_MS;
	static constexpr const LogicalTypeId TIMESTAMP_NS = LogicalTypeId::TIMESTAMP_NS;
	static constexpr const LogicalTypeId TIME = LogicalTypeId::TIME;
	static constexpr const LogicalTypeId TIMESTAMP_TZ = LogicalTypeId::TIMESTAMP_TZ;
	static constexpr const LogicalTypeId TIME_TZ = LogicalTypeId::TIME_TZ;
	static constexpr const LogicalTypeId VARCHAR = LogicalTypeId::VARCHAR;
	static constexpr const LogicalTypeId ANY = LogicalTypeId::ANY;
	static constexpr const LogicalTypeId BLOB = LogicalTypeId::BLOB;
	static constexpr const LogicalTypeId BIT = LogicalTypeId::BIT;
	static constexpr const LogicalTypeId INTERVAL = LogicalTypeId::INTERVAL;
	static constexpr const LogicalTypeId HUGEINT = LogicalTypeId::HUGEINT;
	static constexpr const LogicalTypeId UUID = LogicalTypeId::UUID;
	static constexpr const LogicalTypeId HASH = LogicalTypeId::UBIGINT;
	static constexpr const LogicalTypeId POINTER = LogicalTypeId::POINTER;
	static constexpr const LogicalTypeId TABLE = LogicalTypeId::TABLE;
	static constexpr const LogicalTypeId LAMBDA = LogicalTypeId::LAMBDA;
	static constexpr const LogicalTypeId INVALID = LogicalTypeId::INVALID;
	static constexpr const LogicalTypeId ROW_TYPE = LogicalTypeId::BIGINT;

	// explicitly allowing these functions to be capitalized to be in-line with the remaining functions
	DUCKDB_API static LogicalType DECIMAL(int width, int scale);                 // NOLINT
	DUCKDB_API static LogicalType VARCHAR_COLLATION(string collation);           // NOLINT
	DUCKDB_API static LogicalType LIST(const LogicalType &child);                // NOLINT
	DUCKDB_API static LogicalType STRUCT(child_list_t<LogicalType> children);    // NOLINT
<<<<<<< HEAD
	DUCKDB_API static LogicalType AGGREGATE_STATE(aggregate_state_t state_type); // NOLINT
	DUCKDB_API static LogicalType MAP(const LogicalType &child);                 // NOLINT
	DUCKDB_API static LogicalType MAP(LogicalType key, LogicalType value);       // NOLINT
	DUCKDB_API static LogicalType UNION(child_list_t<LogicalType> members);      // NOLINT
	DUCKDB_API static LogicalType ENUM(Vector &ordered_data, idx_t size);        // NOLINT
	// DEPRECATED - provided for backwards compatibility
	DUCKDB_API static LogicalType ENUM(const string &enum_name, Vector &ordered_data, idx_t size); // NOLINT
	DUCKDB_API static LogicalType USER(const string &user_type_name);                              // NOLINT
=======
	DUCKDB_API static LogicalType AGGREGATE_STATE(aggregate_state_t state_type);    // NOLINT
	DUCKDB_API static LogicalType MAP(const LogicalType &child);				// NOLINT
	DUCKDB_API static LogicalType MAP(LogicalType key, LogicalType value); // NOLINT
	DUCKDB_API static LogicalType UNION( child_list_t<LogicalType> members);     // NOLINT
	DUCKDB_API static LogicalType ARRAY(const LogicalType &child, idx_t size);     // NOLINT
	// an array of unknown size (only used for binding)
	DUCKDB_API static LogicalType ARRAY(const LogicalType &child);     // NOLINT
	DUCKDB_API static LogicalType ENUM(Vector &ordered_data, idx_t size); // NOLINT
	// DEPRECATED - provided for backwards compatibility
	DUCKDB_API static LogicalType ENUM(const string &enum_name, Vector &ordered_data, idx_t size); // NOLINT
	DUCKDB_API static LogicalType USER(const string &user_type_name); // NOLINT
	DUCKDB_API static LogicalType USER(string catalog, string schema, string name); // NOLINT
>>>>>>> 173a690d
	//! A list of all NUMERIC types (integral and floating point types)
	DUCKDB_API static const vector<LogicalType> Numeric();
	//! A list of all INTEGRAL types
	DUCKDB_API static const vector<LogicalType> Integral();
	//! A list of all REAL types
	DUCKDB_API static const vector<LogicalType> Real();
	//! A list of ALL SQL types
	DUCKDB_API static const vector<LogicalType> AllTypes();

public:
	//! The JSON type lives in the JSON extension, but we need to define this here for special handling
	static constexpr auto JSON_TYPE_NAME = "JSON";
	DUCKDB_API static LogicalType JSON(); // NOLINT
	DUCKDB_API bool IsJSONType() const;
};

struct DecimalType {
	DUCKDB_API static uint8_t GetWidth(const LogicalType &type);
	DUCKDB_API static uint8_t GetScale(const LogicalType &type);
	DUCKDB_API static uint8_t MaxWidth();
};

struct StringType {
	DUCKDB_API static string GetCollation(const LogicalType &type);
};

struct ListType {
	DUCKDB_API static const LogicalType &GetChildType(const LogicalType &type);
};

struct UserType {
	DUCKDB_API static const string &GetCatalog(const LogicalType &type);
	DUCKDB_API static const string &GetSchema(const LogicalType &type);
	DUCKDB_API static const string &GetTypeName(const LogicalType &type);
};

struct EnumType {
	DUCKDB_API static int64_t GetPos(const LogicalType &type, const string_t &key);
	DUCKDB_API static const Vector &GetValuesInsertOrder(const LogicalType &type);
	DUCKDB_API static idx_t GetSize(const LogicalType &type);
	DUCKDB_API static const string GetValue(const Value &val);
	DUCKDB_API static PhysicalType GetPhysicalType(const LogicalType &type);
	DUCKDB_API static string_t GetString(const LogicalType &type, idx_t pos);
};

struct StructType {
	DUCKDB_API static const child_list_t<LogicalType> &GetChildTypes(const LogicalType &type);
	DUCKDB_API static const LogicalType &GetChildType(const LogicalType &type, idx_t index);
	DUCKDB_API static const string &GetChildName(const LogicalType &type, idx_t index);
	DUCKDB_API static idx_t GetChildCount(const LogicalType &type);
	DUCKDB_API static bool IsUnnamed(const LogicalType &type);
};

struct MapType {
	DUCKDB_API static const LogicalType &KeyType(const LogicalType &type);
	DUCKDB_API static const LogicalType &ValueType(const LogicalType &type);
};

struct UnionType {
	DUCKDB_API static const idx_t MAX_UNION_MEMBERS = 256;
	DUCKDB_API static idx_t GetMemberCount(const LogicalType &type);
	DUCKDB_API static const LogicalType &GetMemberType(const LogicalType &type, idx_t index);
	DUCKDB_API static const string &GetMemberName(const LogicalType &type, idx_t index);
	DUCKDB_API static const child_list_t<LogicalType> CopyMemberTypes(const LogicalType &type);
};

struct ArrayType {
	DUCKDB_API static const LogicalType &GetChildType(const LogicalType &type);
	DUCKDB_API static idx_t GetSize(const LogicalType &type);
	DUCKDB_API static bool IsAnySize(const LogicalType &type);
	DUCKDB_API static constexpr idx_t MAX_ARRAY_SIZE = 100000; //100k for now
};

struct AggregateStateType {
	DUCKDB_API static const string GetTypeName(const LogicalType &type);
	DUCKDB_API static const aggregate_state_t &GetStateType(const LogicalType &type);
};

// **DEPRECATED**: Use EnumUtil directly instead.
DUCKDB_API string LogicalTypeIdToString(LogicalTypeId type);

DUCKDB_API LogicalTypeId TransformStringToLogicalTypeId(const string &str);

DUCKDB_API LogicalType TransformStringToLogicalType(const string &str);

DUCKDB_API LogicalType TransformStringToLogicalType(const string &str, ClientContext &context);

//! The PhysicalType used by the row identifiers column
extern const PhysicalType ROW_TYPE;

DUCKDB_API string TypeIdToString(PhysicalType type);
DUCKDB_API idx_t GetTypeIdSize(PhysicalType type);
DUCKDB_API bool TypeIsConstantSize(PhysicalType type);
DUCKDB_API bool TypeIsIntegral(PhysicalType type);
DUCKDB_API bool TypeIsNumeric(PhysicalType type);
DUCKDB_API bool TypeIsInteger(PhysicalType type);

bool ApproxEqual(float l, float r);
bool ApproxEqual(double l, double r);

struct aggregate_state_t {
	aggregate_state_t() {
	}
	aggregate_state_t(string function_name_p, LogicalType return_type_p, vector<LogicalType> bound_argument_types_p)
	    : function_name(std::move(function_name_p)), return_type(std::move(return_type_p)),
	      bound_argument_types(std::move(bound_argument_types_p)) {
	}

	string function_name;
	LogicalType return_type;
	vector<LogicalType> bound_argument_types;
};

} // namespace duckdb<|MERGE_RESOLUTION|>--- conflicted
+++ resolved
@@ -151,13 +151,8 @@
 	///// Custom data type, implemented by user
 	// EXTENSION = 28,
 
-<<<<<<< HEAD
-	///// Fixed size list of some logical type
-	// FIXED_SIZE_LIST = 29,
-=======
 	///// Array with fixed length of some logical type (a fixed-size list)
 	ARRAY = 29,
->>>>>>> 173a690d
 
 	///// Measure of elapsed time in either seconds, milliseconds, microseconds
 	///// or nanoseconds.
@@ -362,29 +357,18 @@
 	DUCKDB_API static LogicalType VARCHAR_COLLATION(string collation);           // NOLINT
 	DUCKDB_API static LogicalType LIST(const LogicalType &child);                // NOLINT
 	DUCKDB_API static LogicalType STRUCT(child_list_t<LogicalType> children);    // NOLINT
-<<<<<<< HEAD
 	DUCKDB_API static LogicalType AGGREGATE_STATE(aggregate_state_t state_type); // NOLINT
 	DUCKDB_API static LogicalType MAP(const LogicalType &child);                 // NOLINT
 	DUCKDB_API static LogicalType MAP(LogicalType key, LogicalType value);       // NOLINT
 	DUCKDB_API static LogicalType UNION(child_list_t<LogicalType> members);      // NOLINT
-	DUCKDB_API static LogicalType ENUM(Vector &ordered_data, idx_t size);        // NOLINT
+	DUCKDB_API static LogicalType ARRAY(const LogicalType &child, idx_t size);   // NOLINT
+	// an array of unknown size (only used for binding)
+	DUCKDB_API static LogicalType ARRAY(const LogicalType &child);        // NOLINT
+	DUCKDB_API static LogicalType ENUM(Vector &ordered_data, idx_t size); // NOLINT
 	// DEPRECATED - provided for backwards compatibility
 	DUCKDB_API static LogicalType ENUM(const string &enum_name, Vector &ordered_data, idx_t size); // NOLINT
 	DUCKDB_API static LogicalType USER(const string &user_type_name);                              // NOLINT
-=======
-	DUCKDB_API static LogicalType AGGREGATE_STATE(aggregate_state_t state_type);    // NOLINT
-	DUCKDB_API static LogicalType MAP(const LogicalType &child);				// NOLINT
-	DUCKDB_API static LogicalType MAP(LogicalType key, LogicalType value); // NOLINT
-	DUCKDB_API static LogicalType UNION( child_list_t<LogicalType> members);     // NOLINT
-	DUCKDB_API static LogicalType ARRAY(const LogicalType &child, idx_t size);     // NOLINT
-	// an array of unknown size (only used for binding)
-	DUCKDB_API static LogicalType ARRAY(const LogicalType &child);     // NOLINT
-	DUCKDB_API static LogicalType ENUM(Vector &ordered_data, idx_t size); // NOLINT
-	// DEPRECATED - provided for backwards compatibility
-	DUCKDB_API static LogicalType ENUM(const string &enum_name, Vector &ordered_data, idx_t size); // NOLINT
-	DUCKDB_API static LogicalType USER(const string &user_type_name); // NOLINT
-	DUCKDB_API static LogicalType USER(string catalog, string schema, string name); // NOLINT
->>>>>>> 173a690d
+	DUCKDB_API static LogicalType USER(string catalog, string schema, string name);                // NOLINT
 	//! A list of all NUMERIC types (integral and floating point types)
 	DUCKDB_API static const vector<LogicalType> Numeric();
 	//! A list of all INTEGRAL types
@@ -455,7 +439,7 @@
 	DUCKDB_API static const LogicalType &GetChildType(const LogicalType &type);
 	DUCKDB_API static idx_t GetSize(const LogicalType &type);
 	DUCKDB_API static bool IsAnySize(const LogicalType &type);
-	DUCKDB_API static constexpr idx_t MAX_ARRAY_SIZE = 100000; //100k for now
+	DUCKDB_API static constexpr idx_t MAX_ARRAY_SIZE = 100000; // 100k for now
 };
 
 struct AggregateStateType {
