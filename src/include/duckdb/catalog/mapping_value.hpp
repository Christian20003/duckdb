--- conflicted
+++ resolved
@@ -20,12 +20,12 @@
 public:
 	EntryIndex() : catalog(nullptr), index(DConstants::INVALID_INDEX) {
 	}
-	EntryIndex(CatalogSet &catalog, idx_t index) : catalog(&catalog), index(index) {
+	EntryIndex(CatalogSet &catalog, catalog_entry_t index) : catalog(&catalog), index(index) {
 		auto entry = catalog.entries.find(index);
 		if (entry == catalog.entries.end()) {
 			throw InternalException("EntryIndex - Catalog entry not found in constructor!?");
 		}
-		catalog.entries[index].reference_count++;
+		catalog.entries.at(index).IncreaseRefCount();
 	}
 	~EntryIndex() {
 		if (!catalog) {
@@ -33,8 +33,8 @@
 		}
 		auto entry = catalog->entries.find(index);
 		D_ASSERT(entry != catalog->entries.end());
-		auto remaining_ref = --entry->second.reference_count;
-		if (remaining_ref == 0) {
+		const bool reached_zero = entry->second.DecreaseRefCount();
+		if (reached_zero) {
 			catalog->entries.erase(index);
 		}
 		catalog = nullptr;
@@ -55,22 +55,15 @@
 		return *this;
 	}
 
-<<<<<<< HEAD
-	unique_ptr<CatalogEntry> &GetEntry() {
-=======
 private:
 	template <bool UNSAFE = false>
 	EntryValue &GetEntryInternal(catalog_entry_t index) {
->>>>>>> 21aced2a
 		auto entry = catalog->entries.find(index);
 		if (UNSAFE) {
 			D_ASSERT(entry != catalog->entries.end());
 		} else if (entry == catalog->entries.end()) {
 			throw InternalException("EntryIndex - Catalog entry not found!?");
 		}
-<<<<<<< HEAD
-		return entry->second.entry;
-=======
 		return entry->second;
 	}
 
@@ -83,9 +76,12 @@
 	unique_ptr<CatalogEntry> TakeEntry() {
 		auto &entry_value = GetEntryInternal(index);
 		return entry_value.TakeEntry();
->>>>>>> 21aced2a
 	}
-	idx_t GetIndex() {
+	void SetEntry(unique_ptr<CatalogEntry> entry) {
+		auto &entry_value = GetEntryInternal(index);
+		entry_value.SetEntry(std::move(entry));
+	}
+	catalog_entry_t GetIndex() {
 		return index;
 	}
 	EntryIndex Copy() {
@@ -101,7 +97,7 @@
 
 private:
 	CatalogSet *catalog;
-	idx_t index;
+	catalog_entry_t index;
 };
 
 struct MappingValue {
