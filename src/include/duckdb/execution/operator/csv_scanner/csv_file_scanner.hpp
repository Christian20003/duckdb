--- conflicted
+++ resolved
@@ -16,8 +16,6 @@
 
 namespace duckdb {
 struct ReadCSVData;
-<<<<<<< HEAD
-=======
 class CSVFileScan;
 
 struct CSVUnionData {
@@ -34,26 +32,6 @@
 	}
 };
 
-//! Basic CSV Column Info
-struct CSVColumnInfo {
-	CSVColumnInfo(string &name_p, LogicalType &type_p) : name(name_p), type(type_p) {
-	}
-	string name;
-	LogicalType type;
-};
-
-//! Basic CSV Schema
-struct CSVColumnSchema {
-	void Initialize(vector<string> &names, vector<LogicalType> &types, const string &file_path);
-	bool Empty() const;
-	bool SchemasMatch(string &error_message, vector<string> &names, vector<LogicalType> &types,
-	                  const string &file_path);
-	vector<CSVColumnInfo> columns;
-	unordered_map<string, idx_t> name_idx_map;
-	string file_path;
-};
-
->>>>>>> 2ae917c4
 //! Struct holding information over a CSV File we will scan
 class CSVFileScan {
 public:
