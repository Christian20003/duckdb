//===----------------------------------------------------------------------===//
//                         DuckDB
//
// duckdb/parser/expression/operator_expression.hpp
//
//
//===----------------------------------------------------------------------===//

#pragma once

#include "duckdb/parser/parsed_expression.hpp"
#include "duckdb/common/vector.hpp"
#include "duckdb/common/string_util.hpp"
#include "duckdb/parser/qualified_name.hpp"
#include "duckdb/parser/expression/constant_expression.hpp"

namespace duckdb {
//! Represents a built-in operator expression
class OperatorExpression : public ParsedExpression {
public:
	static constexpr const ExpressionClass TYPE = ExpressionClass::OPERATOR;

public:
	DUCKDB_API explicit OperatorExpression(ExpressionType type, unique_ptr<ParsedExpression> left = nullptr,
	                                       unique_ptr<ParsedExpression> right = nullptr);
	DUCKDB_API OperatorExpression(ExpressionType type, vector<unique_ptr<ParsedExpression>> children);

	vector<unique_ptr<ParsedExpression>> children;

public:
	string ToString() const override;

	static bool Equal(const OperatorExpression &a, const OperatorExpression &b);

	unique_ptr<ParsedExpression> Copy() const override;

	void Serialize(Serializer &serializer) const override;
	static unique_ptr<ParsedExpression> Deserialize(Deserializer &deserializer);

public:
	template <class T, class BASE>
	static string ToString(const T &entry) {
		auto op = ExpressionTypeToOperator(entry.GetExpressionType());
		if (!op.empty()) {
			// use the operator string to represent the operator
			D_ASSERT(entry.children.size() == 2);
			return entry.children[0]->ToString() + " " + op + " " + entry.children[1]->ToString();
		}
		switch (entry.GetExpressionType()) {
		case ExpressionType::COMPARE_IN:
		case ExpressionType::COMPARE_NOT_IN: {
			string op_type = entry.GetExpressionType() == ExpressionType::COMPARE_IN ? " IN " : " NOT IN ";
			string in_child = entry.children[0]->ToString();
			string child_list = "(";
			for (idx_t i = 1; i < entry.children.size(); i++) {
				if (i > 1) {
					child_list += ", ";
				}
				child_list += entry.children[i]->ToString();
			}
			child_list += ")";
			return "(" + in_child + op_type + child_list + ")";
		}
<<<<<<< HEAD
		case ExpressionType::OPERATOR_UNPACK: {
			return StringUtil::Format("*(%s)", entry.children[0]->ToString());
=======
		case ExpressionType::OPERATOR_TRY: {
			return StringUtil::Format("TRY(%s)", entry.children[0]->ToString());
>>>>>>> 9dfc0677
		}
		case ExpressionType::OPERATOR_NOT: {
			string result = "(";
			result += ExpressionTypeToString(entry.GetExpressionType());
			result += " ";
			result += StringUtil::Join(entry.children, entry.children.size(), ", ",
			                           [](const unique_ptr<BASE> &child) { return child->ToString(); });
			result += ")";
			return result;
		}
		case ExpressionType::GROUPING_FUNCTION:
		case ExpressionType::OPERATOR_COALESCE: {
			string result = ExpressionTypeToString(entry.GetExpressionType());
			result += "(";
			result += StringUtil::Join(entry.children, entry.children.size(), ", ",
			                           [](const unique_ptr<BASE> &child) { return child->ToString(); });
			result += ")";
			return result;
		}
		case ExpressionType::OPERATOR_IS_NULL:
			return "(" + entry.children[0]->ToString() + " IS NULL)";
		case ExpressionType::OPERATOR_IS_NOT_NULL:
			return "(" + entry.children[0]->ToString() + " IS NOT NULL)";
		case ExpressionType::ARRAY_EXTRACT:
			return entry.children[0]->ToString() + "[" + entry.children[1]->ToString() + "]";
		case ExpressionType::ARRAY_SLICE: {
			string begin = entry.children[1]->ToString();
			if (begin == "[]") {
				begin = "";
			}
			string end = entry.children[2]->ToString();
			if (end == "[]") {
				if (entry.children.size() == 4) {
					end = "-";
				} else {
					end = "";
				}
			}
			if (entry.children.size() == 4) {
				return entry.children[0]->ToString() + "[" + begin + ":" + end + ":" + entry.children[3]->ToString() +
				       "]";
			}
			return entry.children[0]->ToString() + "[" + begin + ":" + end + "]";
		}
		case ExpressionType::STRUCT_EXTRACT: {
			if (entry.children[1]->GetExpressionType() != ExpressionType::VALUE_CONSTANT) {
				return string();
			}
			auto child_string = entry.children[1]->ToString();
			D_ASSERT(child_string.size() >= 3);
			D_ASSERT(child_string[0] == '\'' && child_string[child_string.size() - 1] == '\'');
			return StringUtil::Format("(%s).%s", entry.children[0]->ToString(),
			                          SQLIdentifier(child_string.substr(1, child_string.size() - 2)));
		}
		case ExpressionType::ARRAY_CONSTRUCTOR: {
			string result = "(ARRAY[";
			result += StringUtil::Join(entry.children, entry.children.size(), ", ",
			                           [](const unique_ptr<BASE> &child) { return child->ToString(); });
			result += "])";
			return result;
		}
		default:
			throw InternalException("Unrecognized operator type");
		}
	}
};

} // namespace duckdb<|MERGE_RESOLUTION|>--- conflicted
+++ resolved
@@ -61,13 +61,11 @@
 			child_list += ")";
 			return "(" + in_child + op_type + child_list + ")";
 		}
-<<<<<<< HEAD
 		case ExpressionType::OPERATOR_UNPACK: {
 			return StringUtil::Format("*(%s)", entry.children[0]->ToString());
-=======
+		}
 		case ExpressionType::OPERATOR_TRY: {
 			return StringUtil::Format("TRY(%s)", entry.children[0]->ToString());
->>>>>>> 9dfc0677
 		}
 		case ExpressionType::OPERATOR_NOT: {
 			string result = "(";
