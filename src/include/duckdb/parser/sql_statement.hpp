--- conflicted
+++ resolved
@@ -19,12 +19,9 @@
 //! SQLStatement is the base class of any type of SQL statement.
 class SQLStatement {
 public:
-<<<<<<< HEAD
-=======
 	static constexpr const StatementType TYPE = StatementType::INVALID_STATEMENT;
 
 public:
->>>>>>> da69aeaa
 	explicit SQLStatement(StatementType type) : type(type) {
 	}
 	virtual ~SQLStatement() {
@@ -58,32 +55,18 @@
 public:
 	template <class TARGET>
 	TARGET &Cast() {
-<<<<<<< HEAD
-		if (type != TARGET::TYPE) {
-			throw InternalException("Failed to cast statement to type - statement type mismatch");
-		}
-		return (TARGET &)*this;
-=======
 		if (type != TARGET::TYPE && TARGET::TYPE != StatementType::INVALID_STATEMENT) {
 			throw InternalException("Failed to cast statement to type - statement type mismatch");
 		}
 		return reinterpret_cast<TARGET &>(*this);
->>>>>>> da69aeaa
 	}
 
 	template <class TARGET>
 	const TARGET &Cast() const {
-<<<<<<< HEAD
-		if (type != TARGET::TYPE) {
-			throw InternalException("Failed to cast statement to type - statement type mismatch");
-		}
-		return (const TARGET &)*this;
-=======
 		if (type != TARGET::TYPE && TARGET::TYPE != StatementType::INVALID_STATEMENT) {
 			throw InternalException("Failed to cast statement to type - statement type mismatch");
 		}
 		return reinterpret_cast<const TARGET &>(*this);
->>>>>>> da69aeaa
 	}
 };
 } // namespace duckdb