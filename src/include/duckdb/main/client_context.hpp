--- conflicted
+++ resolved
@@ -129,14 +129,9 @@
 	                                                  const string &table_name);
 	//! Get the table info of a specific table, or nullptr if it cannot be found. Uses INVALID_CATALOG.
 	DUCKDB_API unique_ptr<TableDescription> TableInfo(const string &schema_name, const string &table_name);
-<<<<<<< HEAD
-	//! Appends a DataChunk to the specified table. Returns whether or not the append was successful.
-	DUCKDB_API void Append(TableDescription &description, ColumnDataCollection &collection);
-=======
 	//! Appends a DataChunk and its default columns to the specified table.
 	DUCKDB_API void Append(TableDescription &description, ColumnDataCollection &collection,
 	                       optional_ptr<const vector<LogicalIndex>> column_ids = nullptr);
->>>>>>> 44c3e83b
 
 	//! Try to bind a relation in the current client context; either throws an exception or fills the result_columns
 	//! list with the set of returned columns
