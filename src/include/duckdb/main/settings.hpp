--- conflicted
+++ resolved
@@ -339,8 +339,6 @@
 	static Value GetSetting(const ClientContext &context);
 };
 
-<<<<<<< HEAD
-=======
 struct ExportLargeBufferArrow {
 	static constexpr const char *Name = "arrow_large_buffer_size";
 	static constexpr const char *Description =
@@ -351,7 +349,6 @@
 	static Value GetSetting(const ClientContext &context);
 };
 
->>>>>>> 529abad2
 struct ExtensionDirectorySetting {
 	static constexpr const char *Name = "extension_directory";
 	static constexpr const char *Description = "Set the directory to store extensions in";
@@ -552,16 +549,6 @@
 	static Value GetSetting(const ClientContext &context);
 };
 
-struct ExportLargeBufferArrow {
-	static constexpr const char *Name = "arrow_large_buffer_size";
-	static constexpr const char *Description =
-	    "If arrow buffers for strings, blobs, uuids and bits should be exported using large buffers";
-	static constexpr const LogicalTypeId InputType = LogicalTypeId::BOOLEAN;
-	static void SetGlobal(DatabaseInstance *db, DBConfig &config, const Value &parameter);
-	static void ResetGlobal(DatabaseInstance *db, DBConfig &config);
-	static Value GetSetting(ClientContext &context);
-};
-
 struct ArrowOutputListView {
 	static constexpr const char *Name = "arrow_output_list_view";
 	static constexpr const char *Description =
@@ -569,7 +556,7 @@
 	static constexpr const LogicalTypeId InputType = LogicalTypeId::BOOLEAN;
 	static void SetGlobal(DatabaseInstance *db, DBConfig &config, const Value &parameter);
 	static void ResetGlobal(DatabaseInstance *db, DBConfig &config);
-	static Value GetSetting(ClientContext &context);
+	static Value GetSetting(const ClientContext &context);
 };
 
 struct ProduceArrowStringView {
