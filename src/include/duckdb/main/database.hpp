//===----------------------------------------------------------------------===//
//                         DuckDB
//
// duckdb/main/database.hpp
//
//
//===----------------------------------------------------------------------===//

#pragma once

#include "duckdb/main/config.hpp"
#include "duckdb/main/valid_checker.hpp"
#include "duckdb/common/winapi.hpp"
#include "duckdb/main/extension.hpp"
#include "duckdb/main/settings.hpp"

namespace duckdb {
class BufferManager;
class DatabaseManager;
class StorageManager;
class Catalog;
class TransactionManager;
class ConnectionManager;
class FileSystem;
class TaskScheduler;
class ObjectCache;
struct AttachInfo;
<<<<<<< HEAD
struct AttachOptions;
=======
class DatabaseFileSystem;
>>>>>>> 60e89a40

class DatabaseInstance : public std::enable_shared_from_this<DatabaseInstance> {
	friend class DuckDB;

public:
	DUCKDB_API DatabaseInstance();
	DUCKDB_API ~DatabaseInstance();

	DBConfig config;

public:
	BufferPool &GetBufferPool() const;
	DUCKDB_API SecretManager &GetSecretManager();
	DUCKDB_API BufferManager &GetBufferManager();
	DUCKDB_API DatabaseManager &GetDatabaseManager();
	DUCKDB_API FileSystem &GetFileSystem();
	DUCKDB_API TaskScheduler &GetScheduler();
	DUCKDB_API ObjectCache &GetObjectCache();
	DUCKDB_API ConnectionManager &GetConnectionManager();
	DUCKDB_API ValidChecker &GetValidChecker();
	DUCKDB_API void SetExtensionLoaded(const std::string &extension_name);

	idx_t NumberOfThreads();

	DUCKDB_API static DatabaseInstance &GetDatabase(ClientContext &context);

	DUCKDB_API const unordered_set<std::string> &LoadedExtensions();
	DUCKDB_API bool ExtensionIsLoaded(const string &name);

	DUCKDB_API SettingLookupResult TryGetCurrentSetting(const string &key, Value &result);

	unique_ptr<AttachedDatabase> CreateAttachedDatabase(ClientContext &context, const AttachInfo &info,
	                                                    const AttachOptions &options);

private:
	void Initialize(const char *path, DBConfig *config);
	void CreateMainDatabase();

	void Configure(DBConfig &config);

private:
	shared_ptr<BufferManager> buffer_manager;
	unique_ptr<DatabaseManager> db_manager;
	unique_ptr<TaskScheduler> scheduler;
	unique_ptr<ObjectCache> object_cache;
	unique_ptr<ConnectionManager> connection_manager;
	unordered_set<std::string> loaded_extensions;
	ValidChecker db_validity;
	unique_ptr<DatabaseFileSystem> db_file_system;
};

//! The database object. This object holds the catalog and all the
//! database-specific meta information.
class DuckDB {
public:
	DUCKDB_API explicit DuckDB(const char *path = nullptr, DBConfig *config = nullptr);
	DUCKDB_API explicit DuckDB(const string &path, DBConfig *config = nullptr);
	DUCKDB_API explicit DuckDB(DatabaseInstance &instance);

	DUCKDB_API ~DuckDB();

	//! Reference to the actual database instance
	shared_ptr<DatabaseInstance> instance;

public:
	template <class T>
	void LoadExtension() {
		T extension;
		if (ExtensionIsLoaded(extension.Name())) {
			return;
		}
		extension.Load(*this);
		instance->SetExtensionLoaded(extension.Name());
	}

	DUCKDB_API FileSystem &GetFileSystem();

	DUCKDB_API idx_t NumberOfThreads();
	DUCKDB_API static const char *SourceID();
	DUCKDB_API static const char *LibraryVersion();
	DUCKDB_API static idx_t StandardVectorSize();
	DUCKDB_API static string Platform();
	DUCKDB_API bool ExtensionIsLoaded(const std::string &name);
};

} // namespace duckdb<|MERGE_RESOLUTION|>--- conflicted
+++ resolved
@@ -25,11 +25,8 @@
 class TaskScheduler;
 class ObjectCache;
 struct AttachInfo;
-<<<<<<< HEAD
 struct AttachOptions;
-=======
 class DatabaseFileSystem;
->>>>>>> 60e89a40
 
 class DatabaseInstance : public std::enable_shared_from_this<DatabaseInstance> {
 	friend class DuckDB;
