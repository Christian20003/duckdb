--- conflicted
+++ resolved
@@ -63,13 +63,8 @@
 		}
 
 		//! We can cast, now we change our column_ref_expression from an operator cast to a column reference
-<<<<<<< HEAD
 		auto child_expression = std::move(cast_expression.child);
-		auto new_constant_expr = make_unique<BoundConstantExpression>(cast_constant);
-=======
-		auto child_expression = std::move(cast_expression->child);
 		auto new_constant_expr = make_uniq<BoundConstantExpression>(cast_constant);
->>>>>>> d84e329b
 		if (column_ref_left) {
 			expr.left = std::move(child_expression);
 			expr.right = std::move(new_constant_expr);
