--- conflicted
+++ resolved
@@ -63,15 +63,9 @@
 	}
 
 	auto cast_left_to_right =
-<<<<<<< HEAD
 	    BoundCastExpression::AddDefaultCastToType(std::move(left_child.child), right_child.child->return_type, true);
-	return make_unique<BoundComparisonExpression>(root.type, std::move(cast_left_to_right),
+	return make_uniq<BoundComparisonExpression>(root.type, std::move(cast_left_to_right),
 	                                              std::move(right_child.child));
-=======
-	    BoundCastExpression::AddDefaultCastToType(std::move(left_child->child), right_child->child->return_type, true);
-	return make_uniq<BoundComparisonExpression>(root->type, std::move(cast_left_to_right),
-	                                            std::move(right_child->child));
->>>>>>> d84e329b
 }
 
 } // namespace duckdb