--- conflicted
+++ resolved
@@ -47,15 +47,9 @@
 unique_ptr<Expression> EnumComparisonRule::Apply(LogicalOperator &op, vector<reference<Expression>> &bindings,
                                                  bool &changes_made, bool is_root) {
 
-<<<<<<< HEAD
-	auto &root = bindings[0]->Cast<BoundComparisonExpression>();
-	auto &left_child = bindings[1]->Cast<BoundCastExpression>();
-	auto &right_child = bindings[3]->Cast<BoundCastExpression>();
-=======
 	auto &root = bindings[0].get().Cast<BoundComparisonExpression>();
 	auto &left_child = bindings[1].get().Cast<BoundCastExpression>();
 	auto &right_child = bindings[3].get().Cast<BoundCastExpression>();
->>>>>>> da69aeaa
 
 	if (!AreMatchesPossible(left_child.child->return_type, right_child.child->return_type)) {
 		vector<unique_ptr<Expression>> children;
