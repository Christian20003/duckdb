#include "duckdb/optimizer/join_order/query_graph_manager.hpp"

#include "duckdb/common/assert.hpp"
#include "duckdb/common/enums/join_type.hpp"
#include "duckdb/common/string_util.hpp"
#include "duckdb/execution/physical_plan_generator.hpp"
#include "duckdb/optimizer/join_order/join_relation.hpp"
#include "duckdb/planner/expression/bound_comparison_expression.hpp"
#include "duckdb/planner/expression_iterator.hpp"
#include "duckdb/planner/logical_operator.hpp"
#include "duckdb/planner/operator/list.hpp"

namespace duckdb {

//! Returns true if A and B are disjoint, false otherwise
template <class T>
static bool Disjoint(const unordered_set<T> &a, const unordered_set<T> &b) {
	return std::all_of(a.begin(), a.end(), [&b](typename std::unordered_set<T>::const_reference entry) {
		return b.find(entry) == b.end();
	});
}

bool QueryGraphManager::Build(LogicalOperator &op) {
	// have the relation manager extract the join relations and create a reference list of all the
	// filter operators.
	auto can_reorder = relation_manager.ExtractJoinRelations(op, filter_operators);
	auto num_relations = relation_manager.NumRelations();
	if (num_relations <= 1 || !can_reorder) {
		// nothing to optimize/reorder
		return false;
	}
	// extract the edges of the hypergraph, creating a list of filters and their associated bindings.
	filters_and_bindings = relation_manager.ExtractEdges(op, filter_operators, set_manager);
	// Create the query_graph hyper edges
	CreateHyperGraphEdges();
	return true;
}

void QueryGraphManager::GetColumnBinding(Expression &expression, ColumnBinding &binding) {
	if (expression.type == ExpressionType::BOUND_COLUMN_REF) {
		// Here you have a filter on a single column in a table. Return a binding for the column
		// being filtered on so the filter estimator knows what HLL count to pull
		auto &colref = expression.Cast<BoundColumnRefExpression>();
		D_ASSERT(colref.depth == 0);
		D_ASSERT(colref.binding.table_index != DConstants::INVALID_INDEX);
		// map the base table index to the relation index used by the JoinOrderOptimizer
		D_ASSERT(relation_manager.relation_mapping.find(colref.binding.table_index) !=
		         relation_manager.relation_mapping.end());
		binding =
		    ColumnBinding(relation_manager.relation_mapping[colref.binding.table_index], colref.binding.column_index);
	}
	// TODO: handle inequality filters with functions.
	ExpressionIterator::EnumerateChildren(expression, [&](Expression &expr) { GetColumnBinding(expr, binding); });
}

const vector<unique_ptr<FilterInfo>> &QueryGraphManager::GetFilterBindings() const {
	return filters_and_bindings;
}

static unique_ptr<LogicalOperator> PushFilter(unique_ptr<LogicalOperator> node, unique_ptr<Expression> expr) {
	// push an expression into a filter
	// first check if we have any filter to push it into
	if (node->type != LogicalOperatorType::LOGICAL_FILTER) {
		// we don't, we need to create one
		auto filter = make_uniq<LogicalFilter>();
		filter->children.push_back(std::move(node));
		node = std::move(filter);
	}
	// push the filter into the LogicalFilter
	D_ASSERT(node->type == LogicalOperatorType::LOGICAL_FILTER);
	auto &filter = node->Cast<LogicalFilter>();
	filter.expressions.push_back(std::move(expr));
	return node;
}

void QueryGraphManager::CreateHyperGraphEdges() {
	// create potential edges from the comparisons
	for (auto &filter_info : filters_and_bindings) {
		auto &filter = filter_info->filter;
		// now check if it can be used as a join predicate
		if (filter->GetExpressionClass() == ExpressionClass::BOUND_COMPARISON) {
			auto &comparison = filter->Cast<BoundComparisonExpression>();
			// extract the bindings that are required for the left and right side of the comparison
			unordered_set<idx_t> left_bindings, right_bindings;
			relation_manager.ExtractBindings(*comparison.left, left_bindings);
			relation_manager.ExtractBindings(*comparison.right, right_bindings);
			GetColumnBinding(*comparison.left, filter_info->left_binding);
			GetColumnBinding(*comparison.right, filter_info->right_binding);
			if (!left_bindings.empty() && !right_bindings.empty()) {
				// both the left and the right side have bindings
				// first create the relation sets, if they do not exist
				filter_info->left_set = &set_manager.GetJoinRelation(left_bindings);
				filter_info->right_set = &set_manager.GetJoinRelation(right_bindings);
				// we can only create a meaningful edge if the sets are not exactly the same
				if (filter_info->left_set != filter_info->right_set) {
					// check if the sets are disjoint
					if (Disjoint(left_bindings, right_bindings)) {
						// they are disjoint, we only need to create one set of edges in the join graph
						query_graph.CreateEdge(*filter_info->left_set, *filter_info->right_set, filter_info);
						query_graph.CreateEdge(*filter_info->right_set, *filter_info->left_set, filter_info);
					} else {
						continue;
					}
					continue;
				}
			}
		}
	}
}

static unique_ptr<LogicalOperator> ExtractJoinRelation(unique_ptr<SingleJoinRelation> &rel) {
	auto &children = rel->parent->children;
	for (idx_t i = 0; i < children.size(); i++) {
		if (children[i].get() == &rel->op) {
			// found it! take ownership o/**/f it from the parent
			auto result = std::move(children[i]);
			children.erase_at(i);
			return result;
		}
	}
	throw InternalException("Could not find relation in parent node (?)");
}

unique_ptr<LogicalOperator> QueryGraphManager::Reconstruct(unique_ptr<LogicalOperator> plan) {
	// now we have to rewrite the plan
	bool root_is_join = plan->children.size() > 1;

	unordered_set<idx_t> bindings;
	for (idx_t i = 0; i < relation_manager.NumRelations(); i++) {
		bindings.insert(i);
	}
	auto &total_relation = set_manager.GetJoinRelation(bindings);

	// first we will extract all relations from the main plan
	vector<unique_ptr<LogicalOperator>> extracted_relations;
	extracted_relations.reserve(relation_manager.NumRelations());
	for (auto &relation : relation_manager.GetRelations()) {
		extracted_relations.push_back(ExtractJoinRelation(relation));
	}

	// now we generate the actual joins
	auto join_tree = GenerateJoins(extracted_relations, total_relation);

	// perform the final pushdown of remaining filters
	for (auto &filter : filters_and_bindings) {
		// check if the filter has already been extracted
		if (filter->filter) {
			// if not we need to push it
			join_tree.op = PushFilter(std::move(join_tree.op), std::move(filter->filter));
		}
	}

	// find the first join in the relation to know where to place this node
	if (root_is_join) {
		// first node is the join, return it immediately
		return std::move(join_tree.op);
	}
	D_ASSERT(plan->children.size() == 1);
	// have to move up through the relations
	auto op = plan.get();
	auto parent = plan.get();
	while (op->type != LogicalOperatorType::LOGICAL_CROSS_PRODUCT &&
	       op->type != LogicalOperatorType::LOGICAL_COMPARISON_JOIN &&
	       op->type != LogicalOperatorType::LOGICAL_ASOF_JOIN) {
		D_ASSERT(op->children.size() == 1);
		parent = op;
		op = op->children[0].get();
	}
	// have to replace at this node
	parent->children[0] = std::move(join_tree.op);
	return plan;
}

GenerateJoinRelation QueryGraphManager::GenerateJoins(vector<unique_ptr<LogicalOperator>> &extracted_relations,
                                                      JoinRelationSet &set) {
	optional_ptr<JoinRelationSet> left_node;
	optional_ptr<JoinRelationSet> right_node;
	optional_ptr<JoinRelationSet> result_relation;
	unique_ptr<LogicalOperator> result_operator;

	auto dp_entry = plans->find(set);
	if (dp_entry == plans->end()) {
		throw InternalException("Join Order Optimizer Error: No full plan was created");
	}
	auto &node = dp_entry->second;
	if (!dp_entry->second->is_leaf) {

		// generate the left and right children
		auto left = GenerateJoins(extracted_relations, node->left_set);
		auto right = GenerateJoins(extracted_relations, node->right_set);
		if (dp_entry->second->info->filters.empty()) {
			// no filters, create a cross product
			result_operator = LogicalCrossProduct::Create(std::move(left.op), std::move(right.op));
		} else {
			// we have filters, create a join node
			auto join = make_uniq<LogicalComparisonJoin>(JoinType::INNER);
			// Here we optimize build side probe side. Our build side is the right side
			// So the right plans should have lower cardinalities.
			join->children.push_back(std::move(left.op));
			join->children.push_back(std::move(right.op));

			// set the join conditions from the join node
			for (auto &filter_ref : node->info->filters) {
				auto f = filter_ref.get();
				// extract the filter from the operator it originally belonged to
				D_ASSERT(filters_and_bindings[f->filter_index]->filter);
				auto &filter_and_binding = filters_and_bindings.at(f->filter_index);
				auto condition = std::move(filter_and_binding->filter);
				// now create the actual join condition
				D_ASSERT((JoinRelationSet::IsSubset(*left.set, *f->left_set) &&
				          JoinRelationSet::IsSubset(*right.set, *f->right_set)) ||
				         (JoinRelationSet::IsSubset(*left.set, *f->right_set) &&
				          JoinRelationSet::IsSubset(*right.set, *f->left_set)));
				JoinCondition cond;
				D_ASSERT(condition->GetExpressionClass() == ExpressionClass::BOUND_COMPARISON);
				auto &comparison = condition->Cast<BoundComparisonExpression>();

				// we need to figure out which side is which by looking at the relations available to us
				bool invert = !JoinRelationSet::IsSubset(*left.set, *f->left_set);
				cond.left = !invert ? std::move(comparison.left) : std::move(comparison.right);
				cond.right = !invert ? std::move(comparison.right) : std::move(comparison.left);
				cond.comparison = condition->type;

				if (invert) {
					// reverse comparison expression if we reverse the order of the children
					cond.comparison = FlipComparisonExpression(cond.comparison);
				}
				join->conditions.push_back(std::move(cond));
			}
			D_ASSERT(!join->conditions.empty());
			result_operator = std::move(join);
		}
		left_node = left.set;
		right_node = right.set;
		result_relation = &set_manager.Union(*left.set, *right.set);
	} else {
		// base node, get the entry from the list of extracted relations
		D_ASSERT(node->set.count == 1);
		D_ASSERT(extracted_relations[node->set.relations[0]]);
		result_relation = &node->set;
		result_operator = std::move(extracted_relations[result_relation->relations[0]]);
	}
	// TODO: this is where estimated properties start coming into play.
	//  when creating the result operator, we should ask the cost model and cardinality estimator what
	//  the cost and cardinality are
	//	result_operator->estimated_props = node.estimated_props->Copy();
	result_operator->estimated_cardinality = node->cardinality;
	result_operator->has_estimated_cardinality = true;
	if (result_operator->type == LogicalOperatorType::LOGICAL_FILTER &&
	    result_operator->children[0]->type == LogicalOperatorType::LOGICAL_GET) {
		// FILTER on top of GET, add estimated properties to both
		// auto &filter_props = *result_operator->estimated_props;
		auto &child_operator = *result_operator->children[0];
		child_operator.estimated_cardinality = node->cardinality;
		child_operator.has_estimated_cardinality = true;
	}
	// check if we should do a pushdown on this node
	// basically, any remaining filter that is a subset of the current relation will no longer be used in joins
	// hence we should push it here
	for (auto &filter_info : filters_and_bindings) {
		// check if the filter has already been extracted
		auto &info = *filter_info;
		if (filters_and_bindings[info.filter_index]->filter) {
			// now check if the filter is a subset of the current relation
			// note that infos with an empty relation set are a special case and we do not push them down
			if (info.set.count > 0 && JoinRelationSet::IsSubset(*result_relation, info.set)) {
				auto &filter_and_binding = filters_and_bindings[info.filter_index];
				auto filter = std::move(filter_and_binding->filter);
				// if it is, we can push the filter
				// we can push it either into a join or as a filter
				// check if we are in a join or in a base table
				if (!left_node || !info.left_set) {
					// base table or non-comparison expression, push it as a filter
					result_operator = PushFilter(std::move(result_operator), std::move(filter));
					continue;
				}
				// the node below us is a join or cross product and the expression is a comparison
				// check if the nodes can be split up into left/right
				bool found_subset = false;
				bool invert = false;
				if (JoinRelationSet::IsSubset(*left_node, *info.left_set) &&
				    JoinRelationSet::IsSubset(*right_node, *info.right_set)) {
					found_subset = true;
				} else if (JoinRelationSet::IsSubset(*right_node, *info.left_set) &&
				           JoinRelationSet::IsSubset(*left_node, *info.right_set)) {
					invert = true;
					found_subset = true;
				}
				if (!found_subset) {
					// could not be split up into left/right
					result_operator = PushFilter(std::move(result_operator), std::move(filter));
					continue;
				}
				// create the join condition
				JoinCondition cond;
				D_ASSERT(filter->GetExpressionClass() == ExpressionClass::BOUND_COMPARISON);
				auto &comparison = filter->Cast<BoundComparisonExpression>();
				// we need to figure out which side is which by looking at the relations available to us
				cond.left = !invert ? std::move(comparison.left) : std::move(comparison.right);
				cond.right = !invert ? std::move(comparison.right) : std::move(comparison.left);
				cond.comparison = comparison.type;
				if (invert) {
					// reverse comparison expression if we reverse the order of the children
					cond.comparison = FlipComparisonExpression(comparison.type);
				}
				// now find the join to push it into
				auto node = result_operator.get();
				if (node->type == LogicalOperatorType::LOGICAL_FILTER) {
					node = node->children[0].get();
				}
				if (node->type == LogicalOperatorType::LOGICAL_CROSS_PRODUCT) {
					// turn into comparison join
					auto comp_join = make_uniq<LogicalComparisonJoin>(JoinType::INNER);
					comp_join->children.push_back(std::move(node->children[0]));
					comp_join->children.push_back(std::move(node->children[1]));
					comp_join->conditions.push_back(std::move(cond));
					if (node == result_operator.get()) {
						result_operator = std::move(comp_join);
					} else {
						D_ASSERT(result_operator->type == LogicalOperatorType::LOGICAL_FILTER);
						result_operator->children[0] = std::move(comp_join);
					}
				} else {
					D_ASSERT(node->type == LogicalOperatorType::LOGICAL_COMPARISON_JOIN ||
					         node->type == LogicalOperatorType::LOGICAL_ASOF_JOIN);
					auto &comp_join = node->Cast<LogicalComparisonJoin>();
					comp_join.conditions.push_back(std::move(cond));
				}
			}
		}
	}
	auto result = GenerateJoinRelation(result_relation, std::move(result_operator));
	return result;
}

const QueryGraphEdges &QueryGraphManager::GetQueryGraphEdges() const {
	return query_graph;
}

void QueryGraphManager::CreateQueryGraphCrossProduct(JoinRelationSet &left, JoinRelationSet &right) {
	query_graph.CreateEdge(left, right, nullptr);
	query_graph.CreateEdge(right, left, nullptr);
}

<<<<<<< HEAD
unique_ptr<LogicalOperator> QueryGraphManager::RewritePlan(unique_ptr<LogicalOperator> plan, JoinNode &node) {
	// now we have to rewrite the plan
	bool root_is_join = plan->children.size() > 1;

	// first we will extract all relations from the main plan
	vector<unique_ptr<LogicalOperator>> extracted_relations;
	extracted_relations.reserve(relation_manager.NumRelations());
	for (auto &relation : relation_manager.GetRelations()) {
		extracted_relations.push_back(ExtractJoinRelation(relation));
	}

	// now we generate the actual joins
	auto join_tree = GenerateJoins(extracted_relations, node);
	// perform the final pushdown of remaining filters
	for (auto &filter : filters_and_bindings) {
		// check if the filter has already been extracted
		if (filter->filter) {
			// if not we need to push it
			join_tree.op = PushFilter(std::move(join_tree.op), std::move(filter->filter));
		}
	}

	// find the first join in the relation to know where to place this node
	if (root_is_join) {
		// first node is the join, return it immediately
		return std::move(join_tree.op);
	}
	D_ASSERT(plan->children.size() == 1);
	// have to move up through the relations
	auto op = plan.get();
	auto parent = plan.get();
	while (op->type != LogicalOperatorType::LOGICAL_CROSS_PRODUCT &&
	       op->type != LogicalOperatorType::LOGICAL_COMPARISON_JOIN &&
	       op->type != LogicalOperatorType::LOGICAL_ASOF_JOIN) {
		D_ASSERT(op->children.size() == 1);
		parent = op;
		op = op->children[0].get();
	}
	// have to replace at this node
	parent->children[0] = std::move(join_tree.op);
	return plan;
=======
static void FlipChildren(LogicalOperator &op) {
	std::swap(op.children[0], op.children[1]);
	if (op.type == LogicalOperatorType::LOGICAL_COMPARISON_JOIN || op.type == LogicalOperatorType::LOGICAL_DELIM_JOIN) {
		auto &join = op.Cast<LogicalComparisonJoin>();
		join.join_type = InverseJoinType(join.join_type);
		for (auto &cond : join.conditions) {
			std::swap(cond.left, cond.right);
			cond.comparison = FlipComparisonExpression(cond.comparison);
		}
	}
	if (op.type == LogicalOperatorType::LOGICAL_ANY_JOIN) {
		auto &join = op.Cast<LogicalAnyJoin>();
		join.join_type = InverseJoinType(join.join_type);
	}
}

void QueryGraphManager::TryFlipChildren(LogicalOperator &op, idx_t cardinality_ratio) {
	auto &left_child = op.children[0];
	auto &right_child = op.children[1];
	auto lhs_cardinality = left_child->has_estimated_cardinality ? left_child->estimated_cardinality
	                                                             : left_child->EstimateCardinality(context);
	auto rhs_cardinality = right_child->has_estimated_cardinality ? right_child->estimated_cardinality
	                                                              : right_child->EstimateCardinality(context);
	if (rhs_cardinality < lhs_cardinality * cardinality_ratio) {
		return;
	}
	FlipChildren(op);
}

unique_ptr<LogicalOperator> QueryGraphManager::LeftRightOptimizations(unique_ptr<LogicalOperator> input_op) {
	auto op = input_op.get();
	// pass through single child operators
	while (!op->children.empty()) {
		if (op->children.size() == 2) {
			switch (op->type) {
			case LogicalOperatorType::LOGICAL_COMPARISON_JOIN: {
				auto &join = op->Cast<LogicalComparisonJoin>();

				switch (join.join_type) {
				case JoinType::INNER:
				case JoinType::OUTER:
					TryFlipChildren(join);
					break;
				case JoinType::LEFT:
				case JoinType::RIGHT:
					if (join.right_projection_map.empty()) {
						TryFlipChildren(join, 2);
					}
					break;
				case JoinType::SEMI:
				case JoinType::ANTI: {
					idx_t has_range = 0;
					if (!PhysicalPlanGenerator::HasEquality(join.conditions, has_range)) {
						// if the conditions have no equality, do not flip the children.
						// There is no physical join operator (yet) that can do a right_semi/anti join.
						break;
					}
					TryFlipChildren(join, 2);
					break;
				}
				default:
					break;
				}
				break;
			}
			case LogicalOperatorType::LOGICAL_CROSS_PRODUCT: {
				// cross product not a comparison join so JoinType::INNER will get ignored
				TryFlipChildren(*op, 1);
				break;
			}
			case LogicalOperatorType::LOGICAL_ANY_JOIN: {
				auto &join = op->Cast<LogicalAnyJoin>();
				if (join.join_type == JoinType::LEFT && join.right_projection_map.empty()) {
					TryFlipChildren(join, 2);
				} else if (join.join_type == JoinType::INNER) {
					TryFlipChildren(join, 1);
				}
				break;
			}
			case LogicalOperatorType::LOGICAL_DELIM_JOIN: {
				auto &join = op->Cast<LogicalComparisonJoin>();
				if (HasInverseJoinType(join.join_type) && join.right_projection_map.empty()) {
					FlipChildren(join);
					join.delim_flipped = true;
				}
				break;
			}
			default:
				break;
			}
			op->children[0] = LeftRightOptimizations(std::move(op->children[0]));
			op->children[1] = LeftRightOptimizations(std::move(op->children[1]));
			// break from while loop
			break;
		}
		if (op->children.size() == 1) {
			op = op->children[0].get();
		}
	}
	return input_op;
>>>>>>> ee3e50e3
}

} // namespace duckdb<|MERGE_RESOLUTION|>--- conflicted
+++ resolved
@@ -342,150 +342,4 @@
 	query_graph.CreateEdge(right, left, nullptr);
 }
 
-<<<<<<< HEAD
-unique_ptr<LogicalOperator> QueryGraphManager::RewritePlan(unique_ptr<LogicalOperator> plan, JoinNode &node) {
-	// now we have to rewrite the plan
-	bool root_is_join = plan->children.size() > 1;
-
-	// first we will extract all relations from the main plan
-	vector<unique_ptr<LogicalOperator>> extracted_relations;
-	extracted_relations.reserve(relation_manager.NumRelations());
-	for (auto &relation : relation_manager.GetRelations()) {
-		extracted_relations.push_back(ExtractJoinRelation(relation));
-	}
-
-	// now we generate the actual joins
-	auto join_tree = GenerateJoins(extracted_relations, node);
-	// perform the final pushdown of remaining filters
-	for (auto &filter : filters_and_bindings) {
-		// check if the filter has already been extracted
-		if (filter->filter) {
-			// if not we need to push it
-			join_tree.op = PushFilter(std::move(join_tree.op), std::move(filter->filter));
-		}
-	}
-
-	// find the first join in the relation to know where to place this node
-	if (root_is_join) {
-		// first node is the join, return it immediately
-		return std::move(join_tree.op);
-	}
-	D_ASSERT(plan->children.size() == 1);
-	// have to move up through the relations
-	auto op = plan.get();
-	auto parent = plan.get();
-	while (op->type != LogicalOperatorType::LOGICAL_CROSS_PRODUCT &&
-	       op->type != LogicalOperatorType::LOGICAL_COMPARISON_JOIN &&
-	       op->type != LogicalOperatorType::LOGICAL_ASOF_JOIN) {
-		D_ASSERT(op->children.size() == 1);
-		parent = op;
-		op = op->children[0].get();
-	}
-	// have to replace at this node
-	parent->children[0] = std::move(join_tree.op);
-	return plan;
-=======
-static void FlipChildren(LogicalOperator &op) {
-	std::swap(op.children[0], op.children[1]);
-	if (op.type == LogicalOperatorType::LOGICAL_COMPARISON_JOIN || op.type == LogicalOperatorType::LOGICAL_DELIM_JOIN) {
-		auto &join = op.Cast<LogicalComparisonJoin>();
-		join.join_type = InverseJoinType(join.join_type);
-		for (auto &cond : join.conditions) {
-			std::swap(cond.left, cond.right);
-			cond.comparison = FlipComparisonExpression(cond.comparison);
-		}
-	}
-	if (op.type == LogicalOperatorType::LOGICAL_ANY_JOIN) {
-		auto &join = op.Cast<LogicalAnyJoin>();
-		join.join_type = InverseJoinType(join.join_type);
-	}
-}
-
-void QueryGraphManager::TryFlipChildren(LogicalOperator &op, idx_t cardinality_ratio) {
-	auto &left_child = op.children[0];
-	auto &right_child = op.children[1];
-	auto lhs_cardinality = left_child->has_estimated_cardinality ? left_child->estimated_cardinality
-	                                                             : left_child->EstimateCardinality(context);
-	auto rhs_cardinality = right_child->has_estimated_cardinality ? right_child->estimated_cardinality
-	                                                              : right_child->EstimateCardinality(context);
-	if (rhs_cardinality < lhs_cardinality * cardinality_ratio) {
-		return;
-	}
-	FlipChildren(op);
-}
-
-unique_ptr<LogicalOperator> QueryGraphManager::LeftRightOptimizations(unique_ptr<LogicalOperator> input_op) {
-	auto op = input_op.get();
-	// pass through single child operators
-	while (!op->children.empty()) {
-		if (op->children.size() == 2) {
-			switch (op->type) {
-			case LogicalOperatorType::LOGICAL_COMPARISON_JOIN: {
-				auto &join = op->Cast<LogicalComparisonJoin>();
-
-				switch (join.join_type) {
-				case JoinType::INNER:
-				case JoinType::OUTER:
-					TryFlipChildren(join);
-					break;
-				case JoinType::LEFT:
-				case JoinType::RIGHT:
-					if (join.right_projection_map.empty()) {
-						TryFlipChildren(join, 2);
-					}
-					break;
-				case JoinType::SEMI:
-				case JoinType::ANTI: {
-					idx_t has_range = 0;
-					if (!PhysicalPlanGenerator::HasEquality(join.conditions, has_range)) {
-						// if the conditions have no equality, do not flip the children.
-						// There is no physical join operator (yet) that can do a right_semi/anti join.
-						break;
-					}
-					TryFlipChildren(join, 2);
-					break;
-				}
-				default:
-					break;
-				}
-				break;
-			}
-			case LogicalOperatorType::LOGICAL_CROSS_PRODUCT: {
-				// cross product not a comparison join so JoinType::INNER will get ignored
-				TryFlipChildren(*op, 1);
-				break;
-			}
-			case LogicalOperatorType::LOGICAL_ANY_JOIN: {
-				auto &join = op->Cast<LogicalAnyJoin>();
-				if (join.join_type == JoinType::LEFT && join.right_projection_map.empty()) {
-					TryFlipChildren(join, 2);
-				} else if (join.join_type == JoinType::INNER) {
-					TryFlipChildren(join, 1);
-				}
-				break;
-			}
-			case LogicalOperatorType::LOGICAL_DELIM_JOIN: {
-				auto &join = op->Cast<LogicalComparisonJoin>();
-				if (HasInverseJoinType(join.join_type) && join.right_projection_map.empty()) {
-					FlipChildren(join);
-					join.delim_flipped = true;
-				}
-				break;
-			}
-			default:
-				break;
-			}
-			op->children[0] = LeftRightOptimizations(std::move(op->children[0]));
-			op->children[1] = LeftRightOptimizations(std::move(op->children[1]));
-			// break from while loop
-			break;
-		}
-		if (op->children.size() == 1) {
-			op = op->children[0].get();
-		}
-	}
-	return input_op;
->>>>>>> ee3e50e3
-}
-
 } // namespace duckdb