--- conflicted
+++ resolved
@@ -379,11 +379,7 @@
 }
 
 vector<string> FileSystem::GlobFiles(const string &pattern, ClientContext &context, FileGlobOptions options) {
-<<<<<<< HEAD
-	auto result = Glob(pattern, context);
-=======
 	auto result = Glob(pattern);
->>>>>>> da69aeaa
 	if (result.empty()) {
 		string required_extension;
 		if (FileSystem::IsRemoteFile(pattern)) {
