--- conflicted
+++ resolved
@@ -92,14 +92,11 @@
 				                      "effects. This is not yet supported.",
 				                      colref.column_names[0]);
 			}
-<<<<<<< HEAD
-=======
 			if (node.select_list[index]->HasSubquery()) {
 				throw BinderException("Alias \"%s\" referenced in a SELECT clause - but the expression has a subquery."
 				                      " This is not yet supported.",
 				                      colref.column_names[0]);
 			}
->>>>>>> b3f6a8f1
 			auto result = BindResult(node.select_list[index]->Copy());
 			if (result.expression->type == ExpressionType::BOUND_COLUMN_REF) {
 				auto &result_expr = (BoundColumnRefExpression &)*result.expression;
