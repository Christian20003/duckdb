--- conflicted
+++ resolved
@@ -25,11 +25,7 @@
 	if (!Expression::Equals(other_p)) {
 		return false;
 	}
-<<<<<<< HEAD
-	auto &other = other_p->Cast<BoundWindowExpression>();
-=======
 	auto &other = other_p.Cast<BoundWindowExpression>();
->>>>>>> da69aeaa
 
 	if (ignore_nulls != other.ignore_nulls) {
 		return false;
@@ -38,37 +34,17 @@
 		return false;
 	}
 	// check if the child expressions are equivalent
-<<<<<<< HEAD
-	if (other.children.size() != children.size()) {
-		return false;
-	}
-	for (idx_t i = 0; i < children.size(); i++) {
-		if (!Expression::Equals(children[i].get(), other.children[i].get())) {
-			return false;
-		}
-	}
-	// check if the filter expressions are equivalent
-	if (!Expression::Equals(filter_expr.get(), other.filter_expr.get())) {
-=======
 	if (!Expression::ListEquals(children, other.children)) {
 		return false;
 	}
 	// check if the filter expressions are equivalent
 	if (!Expression::Equals(filter_expr, other.filter_expr)) {
->>>>>>> da69aeaa
 		return false;
 	}
 
 	// check if the framing expressions are equivalent
-<<<<<<< HEAD
-	if (!Expression::Equals(start_expr.get(), other.start_expr.get()) ||
-	    !Expression::Equals(end_expr.get(), other.end_expr.get()) ||
-	    !Expression::Equals(offset_expr.get(), other.offset_expr.get()) ||
-	    !Expression::Equals(default_expr.get(), other.default_expr.get())) {
-=======
 	if (!Expression::Equals(start_expr, other.start_expr) || !Expression::Equals(end_expr, other.end_expr) ||
 	    !Expression::Equals(offset_expr, other.offset_expr) || !Expression::Equals(default_expr, other.default_expr)) {
->>>>>>> da69aeaa
 		return false;
 	}
 
@@ -77,20 +53,9 @@
 
 bool BoundWindowExpression::KeysAreCompatible(const BoundWindowExpression &other) const {
 	// check if the partitions are equivalent
-<<<<<<< HEAD
-	if (partitions.size() != other.partitions.size()) {
-		return false;
-	}
-	for (idx_t i = 0; i < partitions.size(); i++) {
-		if (!Expression::Equals(partitions[i].get(), other.partitions[i].get())) {
-			return false;
-		}
-	}
-=======
 	if (!Expression::ListEquals(partitions, other.partitions)) {
 		return false;
 	}
->>>>>>> da69aeaa
 	// check if the orderings are equivalent
 	if (orders.size() != other.orders.size()) {
 		return false;
@@ -99,12 +64,7 @@
 		if (orders[i].type != other.orders[i].type) {
 			return false;
 		}
-<<<<<<< HEAD
-		if (!BaseExpression::Equals((BaseExpression *)orders[i].expression.get(),
-		                            (BaseExpression *)other.orders[i].expression.get())) {
-=======
 		if (!Expression::Equals(*orders[i].expression, *other.orders[i].expression)) {
->>>>>>> da69aeaa
 			return false;
 		}
 	}
