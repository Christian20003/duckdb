#include "duckdb/common/enum_util.hpp"
#include "duckdb/common/string_util.hpp"
#include "duckdb/parser/expression/case_expression.hpp"
#include "duckdb/parser/expression/constant_expression.hpp"
#include "duckdb/parser/expression/function_expression.hpp"

#include "duckdb/parser/expression/operator_expression.hpp"
#include "duckdb/parser/expression/star_expression.hpp"
#include "duckdb/parser/expression/window_expression.hpp"
#include "duckdb/parser/transformer.hpp"

namespace duckdb {

void Transformer::TransformWindowDef(duckdb_libpgquery::PGWindowDef &window_spec, WindowExpression &expr,
                                     const char *window_name) {
	// next: partitioning/ordering expressions
	if (window_spec.partitionClause) {
		if (window_name && !expr.partitions.empty()) {
			throw ParserException("Cannot override PARTITION BY clause of window \"%s\"", window_name);
		}
		TransformExpressionList(*window_spec.partitionClause, expr.partitions);
	}
	if (window_spec.orderClause) {
		if (window_name && !expr.orders.empty()) {
			throw ParserException("Cannot override ORDER BY clause of window \"%s\"", window_name);
		}
		TransformOrderBy(window_spec.orderClause, expr.orders);
		for (auto &order : expr.orders) {
			if (order.expression->GetExpressionType() == ExpressionType::STAR) {
				throw ParserException("Cannot ORDER BY ALL in a window expression");
			}
		}
	}
}

static inline WindowBoundary TransformFrameOption(const int frameOptions, const WindowBoundary rows,
                                                  const WindowBoundary range, const WindowBoundary groups) {

	if (frameOptions & FRAMEOPTION_RANGE) {
		return range;
	} else if (frameOptions & FRAMEOPTION_GROUPS) {
		return groups;
	} else {
		return rows;
	}
}

static bool IsExcludableWindowFunction(ExpressionType type) {
	switch (type) {
	case ExpressionType::WINDOW_FIRST_VALUE:
	case ExpressionType::WINDOW_LAST_VALUE:
	case ExpressionType::WINDOW_NTH_VALUE:
	case ExpressionType::WINDOW_AGGREGATE:
		return true;
	case ExpressionType::WINDOW_RANK_DENSE:
	case ExpressionType::WINDOW_RANK:
	case ExpressionType::WINDOW_PERCENT_RANK:
	case ExpressionType::WINDOW_ROW_NUMBER:
	case ExpressionType::WINDOW_NTILE:
	case ExpressionType::WINDOW_CUME_DIST:
	case ExpressionType::WINDOW_LEAD:
	case ExpressionType::WINDOW_LAG:
		return false;
	default:
		throw InternalException("Unknown excludable window type %s", ExpressionTypeToString(type).c_str());
	}
}

void Transformer::TransformWindowFrame(duckdb_libpgquery::PGWindowDef &window_spec, WindowExpression &expr) {
	// finally: specifics of bounds
	expr.start_expr = TransformExpression(window_spec.startOffset);
	expr.end_expr = TransformExpression(window_spec.endOffset);

	if ((window_spec.frameOptions & FRAMEOPTION_END_UNBOUNDED_PRECEDING) ||
	    (window_spec.frameOptions & FRAMEOPTION_START_UNBOUNDED_FOLLOWING)) {
		throw InternalException(
		    "Window frames starting with unbounded following or ending in unbounded preceding make no sense");
	}

	if (window_spec.frameOptions & FRAMEOPTION_START_UNBOUNDED_PRECEDING) {
		expr.start = WindowBoundary::UNBOUNDED_PRECEDING;
	} else if (window_spec.frameOptions & FRAMEOPTION_START_OFFSET_PRECEDING) {
		expr.start = TransformFrameOption(window_spec.frameOptions, WindowBoundary::EXPR_PRECEDING_ROWS,
		                                  WindowBoundary::EXPR_PRECEDING_RANGE, WindowBoundary::EXPR_PRECEDING_GROUPS);
	} else if (window_spec.frameOptions & FRAMEOPTION_START_OFFSET_FOLLOWING) {
		expr.start = TransformFrameOption(window_spec.frameOptions, WindowBoundary::EXPR_FOLLOWING_ROWS,
		                                  WindowBoundary::EXPR_FOLLOWING_RANGE, WindowBoundary::EXPR_FOLLOWING_GROUPS);
	} else if (window_spec.frameOptions & FRAMEOPTION_START_CURRENT_ROW) {
		expr.start = TransformFrameOption(window_spec.frameOptions, WindowBoundary::CURRENT_ROW_ROWS,
		                                  WindowBoundary::CURRENT_ROW_RANGE, WindowBoundary::CURRENT_ROW_GROUPS);
	}

	if (window_spec.frameOptions & FRAMEOPTION_END_UNBOUNDED_FOLLOWING) {
		expr.end = WindowBoundary::UNBOUNDED_FOLLOWING;
	} else if (window_spec.frameOptions & FRAMEOPTION_END_OFFSET_PRECEDING) {
		expr.end = TransformFrameOption(window_spec.frameOptions, WindowBoundary::EXPR_PRECEDING_ROWS,
		                                WindowBoundary::EXPR_PRECEDING_RANGE, WindowBoundary::EXPR_PRECEDING_GROUPS);
	} else if (window_spec.frameOptions & FRAMEOPTION_END_OFFSET_FOLLOWING) {
		expr.end = TransformFrameOption(window_spec.frameOptions, WindowBoundary::EXPR_FOLLOWING_ROWS,
		                                WindowBoundary::EXPR_FOLLOWING_RANGE, WindowBoundary::EXPR_FOLLOWING_GROUPS);
	} else if (window_spec.frameOptions & FRAMEOPTION_END_CURRENT_ROW) {
		expr.end = TransformFrameOption(window_spec.frameOptions, WindowBoundary::CURRENT_ROW_ROWS,
		                                WindowBoundary::CURRENT_ROW_RANGE, WindowBoundary::CURRENT_ROW_GROUPS);
	}

	D_ASSERT(expr.start != WindowBoundary::INVALID && expr.end != WindowBoundary::INVALID);
	if (((window_spec.frameOptions & (FRAMEOPTION_START_OFFSET_PRECEDING | FRAMEOPTION_START_OFFSET_FOLLOWING)) &&
	     !expr.start_expr) ||
	    ((window_spec.frameOptions & (FRAMEOPTION_END_OFFSET_PRECEDING | FRAMEOPTION_END_OFFSET_FOLLOWING)) &&
	     !expr.end_expr)) {
		throw InternalException("Failed to transform window boundary expression");
	}

	if (window_spec.frameOptions & FRAMEOPTION_EXCLUDE_CURRENT_ROW) {
		expr.exclude_clause = WindowExcludeMode::CURRENT_ROW;
	} else if (window_spec.frameOptions & FRAMEOPTION_EXCLUDE_GROUP) {
		expr.exclude_clause = WindowExcludeMode::GROUP;
	} else if (window_spec.frameOptions & FRAMEOPTION_EXCLUDE_TIES) {
		expr.exclude_clause = WindowExcludeMode::TIES;
	} else {
		expr.exclude_clause = WindowExcludeMode::NO_OTHER;
	}

	if (expr.exclude_clause != WindowExcludeMode::NO_OTHER && !expr.arg_orders.empty() &&
	    !IsExcludableWindowFunction(expr.type)) {
		throw ParserException("EXCLUDE is not supported for the window function \"%s\"", expr.function_name.c_str());
	}
}

bool Transformer::ExpressionIsEmptyStar(ParsedExpression &expr) {
	if (expr.GetExpressionClass() != ExpressionClass::STAR) {
		return false;
	}
	auto &star = expr.Cast<StarExpression>();
	if (!star.columns && star.exclude_list.empty() && star.replace_list.empty()) {
		return true;
	}
	return false;
}

bool Transformer::InWindowDefinition() {
	if (in_window_definition) {
		return true;
	}
	if (parent) {
		return parent->InWindowDefinition();
	}
	return false;
}

static bool IsOrderableWindowFunction(ExpressionType type) {
	switch (type) {
	case ExpressionType::WINDOW_FIRST_VALUE:
	case ExpressionType::WINDOW_LAST_VALUE:
	case ExpressionType::WINDOW_NTH_VALUE:
	case ExpressionType::WINDOW_RANK:
	case ExpressionType::WINDOW_PERCENT_RANK:
	case ExpressionType::WINDOW_ROW_NUMBER:
	case ExpressionType::WINDOW_NTILE:
	case ExpressionType::WINDOW_CUME_DIST:
	case ExpressionType::WINDOW_LEAD:
	case ExpressionType::WINDOW_LAG:
	case ExpressionType::WINDOW_AGGREGATE:
		return true;
	case ExpressionType::WINDOW_RANK_DENSE:
		return false;
	default:
		throw InternalException("Unknown orderable window type %s", ExpressionTypeToString(type).c_str());
	}
}

unique_ptr<ParsedExpression> Transformer::TransformFuncCall(duckdb_libpgquery::PGFuncCall &root) {
	auto name = root.funcname;
	string catalog, schema, function_name;
	if (name->length == 3) {
		// catalog + schema + name
		catalog = PGPointerCast<duckdb_libpgquery::PGValue>(name->head->data.ptr_value)->val.str;
		schema = PGPointerCast<duckdb_libpgquery::PGValue>(name->head->next->data.ptr_value)->val.str;
		function_name = PGPointerCast<duckdb_libpgquery::PGValue>(name->head->next->next->data.ptr_value)->val.str;
	} else if (name->length == 2) {
		// schema + name
		catalog = INVALID_CATALOG;
		schema = PGPointerCast<duckdb_libpgquery::PGValue>(name->head->data.ptr_value)->val.str;
		function_name = PGPointerCast<duckdb_libpgquery::PGValue>(name->head->next->data.ptr_value)->val.str;
	} else if (name->length == 1) {
		// unqualified name
		catalog = INVALID_CATALOG;
		schema = INVALID_SCHEMA;
		function_name = PGPointerCast<duckdb_libpgquery::PGValue>(name->head->data.ptr_value)->val.str;
	} else {
		throw ParserException("TransformFuncCall - Expected 1, 2 or 3 qualifications");
	}

	//  transform children
	vector<unique_ptr<ParsedExpression>> children;
	if (root.args) {
		TransformExpressionList(*root.args, children);
	}
	if (children.size() == 1 && ExpressionIsEmptyStar(*children[0]) && !root.agg_distinct && !root.agg_order) {
		// COUNT(*) gets translated into COUNT()
		children.clear();
	}

	auto lowercase_name = StringUtil::Lower(function_name);
	if (root.over) {
		if (InWindowDefinition()) {
			throw ParserException("window functions are not allowed in window definitions");
		}

		const auto win_fun_type = WindowExpression::WindowToExpressionType(lowercase_name);
		if (win_fun_type == ExpressionType::INVALID) {
			throw InternalException("Unknown/unsupported window function");
		}

		if (win_fun_type != ExpressionType::WINDOW_AGGREGATE && root.agg_distinct) {
			throw ParserException("DISTINCT is not implemented for non-aggregate window functions!");
		}

		if (root.agg_order && !IsOrderableWindowFunction(win_fun_type)) {
			throw ParserException("ORDER BY is not supported for the window function \"%s\"", lowercase_name.c_str());
		}

		if (win_fun_type != ExpressionType::WINDOW_AGGREGATE && root.agg_filter) {
			throw ParserException("FILTER is not implemented for non-aggregate window functions!");
		}
		if (root.export_state) {
			throw ParserException("EXPORT_STATE is not supported for window functions!");
		}

		if (win_fun_type == ExpressionType::WINDOW_AGGREGATE &&
		    root.agg_ignore_nulls != duckdb_libpgquery::PG_DEFAULT_NULLS) {
			throw ParserException("RESPECT/IGNORE NULLS is not supported for windowed aggregates");
		}

		auto expr = make_uniq<WindowExpression>(win_fun_type, std::move(catalog), std::move(schema), lowercase_name);
		expr->ignore_nulls = (root.agg_ignore_nulls == duckdb_libpgquery::PG_IGNORE_NULLS);
		expr->distinct = root.agg_distinct;

		if (root.agg_filter) {
			auto filter_expr = TransformExpression(root.agg_filter);
			expr->filter_expr = std::move(filter_expr);
		}

		if (root.agg_order) {
			auto order_bys = make_uniq<OrderModifier>();
			TransformOrderBy(root.agg_order, order_bys->orders);
			expr->arg_orders = std::move(order_bys->orders);
		}

		if (win_fun_type == ExpressionType::WINDOW_AGGREGATE) {
			expr->children = std::move(children);
		} else {
			if (!children.empty()) {
				expr->children.push_back(std::move(children[0]));
			}
			if (win_fun_type == ExpressionType::WINDOW_LEAD || win_fun_type == ExpressionType::WINDOW_LAG) {
				if (children.size() > 1) {
					expr->offset_expr = std::move(children[1]);
				}
				if (children.size() > 2) {
					expr->default_expr = std::move(children[2]);
				}
				if (children.size() > 3) {
					throw ParserException("Incorrect number of parameters for function %s", lowercase_name);
				}
			} else if (win_fun_type == ExpressionType::WINDOW_NTH_VALUE) {
				if (children.size() > 1) {
					expr->children.push_back(std::move(children[1]));
				}
				if (children.size() > 2) {
					throw ParserException("Incorrect number of parameters for function %s", lowercase_name);
				}
			} else {
				if (children.size() > 1) {
					throw ParserException("Incorrect number of parameters for function %s", lowercase_name);
				}
			}
		}
		auto window_spec = PGPointerCast<duckdb_libpgquery::PGWindowDef>(root.over);
		if (window_spec->name) {
			auto it = window_clauses.find(string(window_spec->name));
			if (it == window_clauses.end()) {
				throw ParserException("window \"%s\" does not exist", window_spec->name);
			}
			window_spec = it->second;
			D_ASSERT(window_spec);
		}
		auto window_ref = window_spec;
		auto window_name = window_ref->refname;
		if (window_ref->refname) {
			auto it = window_clauses.find(string(window_spec->refname));
			if (it == window_clauses.end()) {
				throw ParserException("window \"%s\" does not exist", window_spec->refname);
			}
			window_ref = it->second;
			D_ASSERT(window_ref);
			if (window_ref->startOffset || window_ref->endOffset || window_ref->frameOptions != FRAMEOPTION_DEFAULTS) {
				throw ParserException("cannot copy window \"%s\" because it has a frame clause", window_spec->refname);
			}
		}
		in_window_definition = true;
		TransformWindowDef(*window_ref, *expr);
		if (window_ref != window_spec) {
			TransformWindowDef(*window_spec, *expr, window_name);
		}
		TransformWindowFrame(*window_spec, *expr);
		in_window_definition = false;
		SetQueryLocation(*expr, root.location);
		return std::move(expr);
	}

	if (root.agg_ignore_nulls != duckdb_libpgquery::PG_DEFAULT_NULLS) {
		throw ParserException("RESPECT/IGNORE NULLS is not supported for non-window functions");
	}

	unique_ptr<ParsedExpression> filter_expr;
	if (root.agg_filter) {
		filter_expr = TransformExpression(root.agg_filter);
	}

	auto order_bys = make_uniq<OrderModifier>();
	TransformOrderBy(root.agg_order, order_bys->orders);

	// Ordered aggregates can be either WITHIN GROUP or after the function arguments
	if (root.agg_within_group) {
		//	https://www.postgresql.org/docs/current/functions-aggregate.html#FUNCTIONS-ORDEREDSET-TABLE
		//  Since we implement "ordered aggregates" without sorting,
		//  we map all the ones we support to the corresponding aggregate function.
		if (order_bys->orders.size() != 1) {
			throw ParserException("Cannot use multiple ORDER BY clauses with WITHIN GROUP");
		}
		if (lowercase_name == "percentile_cont") {
			if (children.size() != 1) {
				throw ParserException("Wrong number of arguments for PERCENTILE_CONT");
			}
			lowercase_name = "quantile_cont";
		} else if (lowercase_name == "percentile_disc") {
			if (children.size() != 1) {
				throw ParserException("Wrong number of arguments for PERCENTILE_DISC");
			}
			lowercase_name = "quantile_disc";
		} else if (lowercase_name == "mode") {
			if (!children.empty()) {
				throw ParserException("Wrong number of arguments for MODE");
			}
			lowercase_name = "mode";
		} else {
			throw ParserException("Unknown ordered aggregate \"%s\".", function_name);
		}
	}

	// star gets eaten in the parser
	if (lowercase_name == "count" && children.empty()) {
		lowercase_name = "count_star";
	}

	if (lowercase_name == "if") {
		if (children.size() != 3) {
			throw ParserException("Wrong number of arguments to IF.");
		}
		auto expr = make_uniq<CaseExpression>();
		CaseCheck check;
		check.when_expr = std::move(children[0]);
		check.then_expr = std::move(children[1]);
		expr->case_checks.push_back(std::move(check));
		expr->else_expr = std::move(children[2]);
		return std::move(expr);
<<<<<<< HEAD
	} else if (lowercase_name == "*") {
		if (children.size() != 1) {
			throw ParserException("Wrong number of arguments to the UNPACK operator (shorthand '*')");
		}
		auto expr = make_uniq<OperatorExpression>(ExpressionType::OPERATOR_UNPACK);
		expr->children = std::move(children);
		return std::move(expr);
=======
	} else if (lowercase_name == "try") {
		if (children.size() != 1) {
			throw ParserException("Wrong number of arguments provided to TRY expression");
		}
		auto try_expression = make_uniq<OperatorExpression>(ExpressionType::OPERATOR_TRY);
		try_expression->children = std::move(children);
		return std::move(try_expression);
>>>>>>> 9dfc0677
	} else if (lowercase_name == "construct_array") {
		auto construct_array = make_uniq<OperatorExpression>(ExpressionType::ARRAY_CONSTRUCTOR);
		construct_array->children = std::move(children);
		return std::move(construct_array);
	} else if (lowercase_name == "__internal_position_operator") {
		if (children.size() != 2) {
			throw ParserException("Wrong number of arguments to __internal_position_operator.");
		}
		// swap arguments for POSITION(x IN y)
		std::swap(children[0], children[1]);
		lowercase_name = "position";
	} else if (lowercase_name == "ifnull") {
		if (children.size() != 2) {
			throw ParserException("Wrong number of arguments to IFNULL.");
		}

		//  Two-argument COALESCE
		auto coalesce_op = make_uniq<OperatorExpression>(ExpressionType::OPERATOR_COALESCE);
		coalesce_op->children.push_back(std::move(children[0]));
		coalesce_op->children.push_back(std::move(children[1]));
		return std::move(coalesce_op);
	} else if (lowercase_name == "list" && order_bys->orders.size() == 1) {
		// list(expr ORDER BY expr <sense> <nulls>) => list_sort(list(expr), <sense>, <nulls>)
		if (children.size() != 1) {
			throw ParserException("Wrong number of arguments to LIST.");
		}
		auto arg_expr = children[0].get();
		auto &order_by = order_bys->orders[0];
		if (arg_expr->Equals(*order_by.expression)) {
			auto sense = make_uniq<ConstantExpression>(EnumUtil::ToChars(order_by.type));
			auto nulls = make_uniq<ConstantExpression>(EnumUtil::ToChars(order_by.null_order));
			order_bys = nullptr;
			auto unordered = make_uniq<FunctionExpression>(catalog, schema, lowercase_name.c_str(), std::move(children),
			                                               std::move(filter_expr), std::move(order_bys),
			                                               root.agg_distinct, false, root.export_state);
			lowercase_name = "list_sort";
			order_bys.reset();   // NOLINT
			filter_expr.reset(); // NOLINT
			children.clear();    // NOLINT
			root.agg_distinct = false;
			children.emplace_back(std::move(unordered));
			children.emplace_back(std::move(sense));
			children.emplace_back(std::move(nulls));
		}
	}

	auto function = make_uniq<FunctionExpression>(std::move(catalog), std::move(schema), lowercase_name.c_str(),
	                                              std::move(children), std::move(filter_expr), std::move(order_bys),
	                                              root.agg_distinct, false, root.export_state);
	SetQueryLocation(*function, root.location);

	return std::move(function);
}

unique_ptr<ParsedExpression> Transformer::TransformSQLValueFunction(duckdb_libpgquery::PGSQLValueFunction &node) {
	throw InternalException("SQL value functions should not be emitted by the parser");
}

} // namespace duckdb<|MERGE_RESOLUTION|>--- conflicted
+++ resolved
@@ -365,7 +365,6 @@
 		expr->case_checks.push_back(std::move(check));
 		expr->else_expr = std::move(children[2]);
 		return std::move(expr);
-<<<<<<< HEAD
 	} else if (lowercase_name == "*") {
 		if (children.size() != 1) {
 			throw ParserException("Wrong number of arguments to the UNPACK operator (shorthand '*')");
@@ -373,7 +372,6 @@
 		auto expr = make_uniq<OperatorExpression>(ExpressionType::OPERATOR_UNPACK);
 		expr->children = std::move(children);
 		return std::move(expr);
-=======
 	} else if (lowercase_name == "try") {
 		if (children.size() != 1) {
 			throw ParserException("Wrong number of arguments provided to TRY expression");
@@ -381,7 +379,6 @@
 		auto try_expression = make_uniq<OperatorExpression>(ExpressionType::OPERATOR_TRY);
 		try_expression->children = std::move(children);
 		return std::move(try_expression);
->>>>>>> 9dfc0677
 	} else if (lowercase_name == "construct_array") {
 		auto construct_array = make_uniq<OperatorExpression>(ExpressionType::ARRAY_CONSTRUCTOR);
 		construct_array->children = std::move(children);
