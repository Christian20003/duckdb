#include "duckdb/main/relation/update_relation.hpp"
#include "duckdb/parser/statement/update_statement.hpp"
#include "duckdb/planner/binder.hpp"
#include "duckdb/main/client_context.hpp"
#include "duckdb/parser/tableref/basetableref.hpp"

namespace duckdb {

UpdateRelation::UpdateRelation(ClientContextWrapper &context, unique_ptr<ParsedExpression> condition_p,
                               string schema_name_p, string table_name_p, vector<string> update_columns_p,
                               vector<unique_ptr<ParsedExpression>> expressions_p)
    : Relation(context, RelationType::UPDATE_RELATION), condition(std::move(condition_p)),
      schema_name(std::move(schema_name_p)), table_name(std::move(table_name_p)),
      update_columns(std::move(update_columns_p)), expressions(std::move(expressions_p)) {
	D_ASSERT(update_columns.size() == expressions.size());
	context.GetContext()->TryBindRelation(*this, this->columns);
}

BoundStatement UpdateRelation::Bind(Binder &binder) {
	auto basetable = make_unique<BaseTableRef>();
	basetable->schema_name = schema_name;
	basetable->table_name = table_name;

	UpdateStatement stmt;
<<<<<<< HEAD
	stmt.set_info = make_unique<UpdateSetInfo>();

	stmt.set_info->condition = condition ? condition->Copy() : nullptr;
	stmt.table = move(basetable);
	stmt.set_info->columns = update_columns;
=======
	stmt.condition = condition ? condition->Copy() : nullptr;
	stmt.table = std::move(basetable);
	stmt.columns = update_columns;
>>>>>>> 29229a04
	for (auto &expr : expressions) {
		stmt.set_info->expressions.push_back(expr->Copy());
	}
	return binder.Bind((SQLStatement &)stmt);
}

const vector<ColumnDefinition> &UpdateRelation::Columns() {
	return columns;
}

string UpdateRelation::ToString(idx_t depth) {
	string str = RenderWhitespace(depth) + "UPDATE " + table_name + " SET\n";
	for (idx_t i = 0; i < expressions.size(); i++) {
		str += update_columns[i] + " = " + expressions[i]->ToString() + "\n";
	}
	if (condition) {
		str += "WHERE " + condition->ToString() + "\n";
	}
	return str;
}

} // namespace duckdb<|MERGE_RESOLUTION|>--- conflicted
+++ resolved
@@ -22,17 +22,11 @@
 	basetable->table_name = table_name;
 
 	UpdateStatement stmt;
-<<<<<<< HEAD
 	stmt.set_info = make_unique<UpdateSetInfo>();
 
 	stmt.set_info->condition = condition ? condition->Copy() : nullptr;
-	stmt.table = move(basetable);
+	stmt.table = std::move(basetable);
 	stmt.set_info->columns = update_columns;
-=======
-	stmt.condition = condition ? condition->Copy() : nullptr;
-	stmt.table = std::move(basetable);
-	stmt.columns = update_columns;
->>>>>>> 29229a04
 	for (auto &expr : expressions) {
 		stmt.set_info->expressions.push_back(expr->Copy());
 	}
