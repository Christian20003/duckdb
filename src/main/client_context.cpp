--- conflicted
+++ resolved
@@ -205,11 +205,7 @@
 	D_ASSERT(active_query->open_result == &pending);
 	D_ASSERT(active_query->prepared);
 	auto &prepared = *active_query->prepared;
-<<<<<<< HEAD
-	bool create_stream_result = prepared.allow_stream_result && pending.allow_stream_result;
-=======
-	bool create_stream_result = prepared.properties.allow_stream_result && allow_stream_result;
->>>>>>> 80d5c4cb
+	bool create_stream_result = prepared.properties.allow_stream_result && pending.allow_stream_result;
 	if (create_stream_result) {
 		active_query->progress_bar.reset();
 		query_progress = -1;
@@ -221,32 +217,10 @@
 		active_query->open_result = stream_result.get();
 		return move(stream_result);
 	}
-<<<<<<< HEAD
 	auto &executor = GetExecutor();
 	auto result = executor.GetResult();
 	CleanupInternal(lock, result.get(), false);
 	return result;
-=======
-	// create a materialized result by continuously fetching
-	auto result = make_unique<MaterializedQueryResult>(pending.statement_type, pending.properties, pending.types,
-	                                                   pending.names, shared_from_this());
-	result->properties = pending.properties;
-	while (true) {
-		auto chunk = FetchInternal(lock, GetExecutor(), *result);
-		if (!chunk || chunk->size() == 0) {
-			break;
-		}
-#ifdef DEBUG
-		for (idx_t i = 0; i < chunk->ColumnCount(); i++) {
-			if (pending.types[i].id() == LogicalTypeId::VARCHAR) {
-				chunk->data[i].UTFVerify(chunk->size());
-			}
-		}
-#endif
-		result->collection.Append(*chunk);
-	}
-	return move(result);
->>>>>>> 80d5c4cb
 }
 
 shared_ptr<PreparedStatementData> ClientContext::CreatePreparedStatement(ClientContextLock &lock, const string &query,
@@ -331,13 +305,13 @@
 		active_query->progress_bar->Start();
 		query_progress = 0;
 	}
-	auto stream_result = parameters.allow_stream_result && statement.allow_stream_result;
+	auto stream_result = parameters.allow_stream_result && statement.properties.allow_stream_result;
 	if (!stream_result) {
 		unique_ptr<PhysicalResultCollector> collector;
 		auto &config = ClientConfig::GetConfig(*this);
 		auto get_method =
 		    config.result_collector ? config.result_collector : PhysicalResultCollector::GetResultCollector;
-		collector = get_method(statement.plan.get(), statement.names, statement.plan->types);
+		collector = get_method(statement);
 		D_ASSERT(collector->type == PhysicalOperatorType::RESULT_COLLECTOR);
 		executor.Initialize(move(collector));
 	} else {
@@ -608,7 +582,7 @@
 			if (prepared->unbound_statement && (catalog.GetCatalogVersion() != prepared->catalog_version ||
 			                                    !prepared->properties.bound_all_parameters)) {
 				// catalog was modified: rebind the statement before execution
-				auto new_prepared = CreatePreparedStatement(lock, query, prepared->unbound_statement->Copy(), values);
+				auto new_prepared = CreatePreparedStatement(lock, query, prepared->unbound_statement->Copy(), parameters.parameters);
 				if (prepared->types != new_prepared->types && prepared->properties.bound_all_parameters) {
 					throw BinderException("Rebinding statement after catalog change resulted in change of types");
 				}
