--- conflicted
+++ resolved
@@ -109,11 +109,7 @@
 OperatorResultType PhysicalStreamingWindow::Execute(ExecutionContext &context, DataChunk &input, DataChunk &chunk,
                                                     GlobalOperatorState &gstate_p, OperatorState &state_p) const {
 	auto &gstate = gstate_p.Cast<StreamingWindowGlobalState>();
-<<<<<<< HEAD
-	auto &state = (StreamingWindowState &)state_p;
-=======
 	auto &state = state_p.Cast<StreamingWindowState>();
->>>>>>> da69aeaa
 	if (!state.initialized) {
 		state.Initialize(context.client, input, select_list);
 	}
