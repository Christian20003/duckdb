#include "duckdb/execution/operator/aggregate/physical_window.hpp"

#include "duckdb/common/operator/cast_operators.hpp"
#include "duckdb/common/operator/comparison_operators.hpp"
#include "duckdb/common/row_operations/row_operations.hpp"
#include "duckdb/common/sort/partition_state.hpp"
#include "duckdb/common/types/chunk_collection.hpp"
#include "duckdb/common/types/column_data_consumer.hpp"
#include "duckdb/common/types/row_data_collection_scanner.hpp"
#include "duckdb/common/vector_operations/vector_operations.hpp"
#include "duckdb/common/windows_undefs.hpp"
#include "duckdb/execution/expression_executor.hpp"
#include "duckdb/execution/partitionable_hashtable.hpp"
#include "duckdb/execution/window_segment_tree.hpp"
#include "duckdb/main/client_config.hpp"
#include "duckdb/main/config.hpp"
#include "duckdb/parallel/base_pipeline_event.hpp"
#include "duckdb/planner/expression/bound_reference_expression.hpp"
#include "duckdb/planner/expression/bound_window_expression.hpp"
#include "duckdb/common/radix_partitioning.hpp"
#include "duckdb/common/optional_ptr.hpp"

#include <algorithm>
#include <cmath>
#include <numeric>

namespace duckdb {

//	Global sink state
class WindowGlobalSinkState : public GlobalSinkState {
public:
	WindowGlobalSinkState(const PhysicalWindow &op, ClientContext &context)
	    : mode(DBConfig::GetConfig(context).options.window_mode) {

		D_ASSERT(op.select_list[0]->GetExpressionClass() == ExpressionClass::BOUND_WINDOW);
		auto &wexpr = op.select_list[0]->Cast<BoundWindowExpression>();

		global_partition =
		    make_uniq<PartitionGlobalSinkState>(context, wexpr.partitions, wexpr.orders, op.children[0]->types,
		                                        wexpr.partitions_stats, op.estimated_cardinality);
	}

	unique_ptr<PartitionGlobalSinkState> global_partition;
	WindowAggregationMode mode;
};

//	Per-thread sink state
class WindowLocalSinkState : public LocalSinkState {
public:
	WindowLocalSinkState(ClientContext &context, const WindowGlobalSinkState &gstate)
	    : local_partition(context, *gstate.global_partition) {
	}

	void Sink(DataChunk &input_chunk) {
		local_partition.Sink(input_chunk);
	}

	void Combine() {
		local_partition.Combine();
	}

	PartitionLocalSinkState local_partition;
};

// this implements a sorted window functions variant
PhysicalWindow::PhysicalWindow(vector<LogicalType> types, vector<unique_ptr<Expression>> select_list_p,
                               idx_t estimated_cardinality, PhysicalOperatorType type)
    : PhysicalOperator(type, std::move(types), estimated_cardinality), select_list(std::move(select_list_p)) {
	is_order_dependent = false;
	for (auto &expr : select_list) {
		D_ASSERT(expr->expression_class == ExpressionClass::BOUND_WINDOW);
		auto &bound_window = expr->Cast<BoundWindowExpression>();
		if (bound_window.partitions.empty() && bound_window.orders.empty()) {
			is_order_dependent = true;
		}
	}
}

static idx_t FindNextStart(const ValidityMask &mask, idx_t l, const idx_t r, idx_t &n) {
	if (mask.AllValid()) {
		auto start = MinValue(l + n - 1, r);
		n -= MinValue(n, r - l);
		return start;
	}

	while (l < r) {
		//	If l is aligned with the start of a block, and the block is blank, then skip forward one block.
		idx_t entry_idx;
		idx_t shift;
		mask.GetEntryIndex(l, entry_idx, shift);

		const auto block = mask.GetValidityEntry(entry_idx);
		if (mask.NoneValid(block) && !shift) {
			l += ValidityMask::BITS_PER_VALUE;
			continue;
		}

		// Loop over the block
		for (; shift < ValidityMask::BITS_PER_VALUE && l < r; ++shift, ++l) {
			if (mask.RowIsValid(block, shift) && --n == 0) {
				return MinValue(l, r);
			}
		}
	}

	//	Didn't find a start so return the end of the range
	return r;
}

static idx_t FindPrevStart(const ValidityMask &mask, const idx_t l, idx_t r, idx_t &n) {
	if (mask.AllValid()) {
		auto start = (r <= l + n) ? l : r - n;
		n -= r - start;
		return start;
	}

	while (l < r) {
		// If r is aligned with the start of a block, and the previous block is blank,
		// then skip backwards one block.
		idx_t entry_idx;
		idx_t shift;
		mask.GetEntryIndex(r - 1, entry_idx, shift);

		const auto block = mask.GetValidityEntry(entry_idx);
		if (mask.NoneValid(block) && (shift + 1 == ValidityMask::BITS_PER_VALUE)) {
			// r is nonzero (> l) and word aligned, so this will not underflow.
			r -= ValidityMask::BITS_PER_VALUE;
			continue;
		}

		// Loop backwards over the block
		// shift is probing r-1 >= l >= 0
		for (++shift; shift-- > 0; --r) {
			if (mask.RowIsValid(block, shift) && --n == 0) {
				return MaxValue(l, r - 1);
			}
		}
	}

	//	Didn't find a start so return the start of the range
	return l;
}

static void PrepareInputExpressions(vector<unique_ptr<Expression>> &exprs, ExpressionExecutor &executor,
                                    DataChunk &chunk) {
	if (exprs.empty()) {
		return;
	}

	vector<LogicalType> types;
	for (idx_t expr_idx = 0; expr_idx < exprs.size(); ++expr_idx) {
		types.push_back(exprs[expr_idx]->return_type);
		executor.AddExpression(*exprs[expr_idx]);
	}

	if (!types.empty()) {
		auto &allocator = executor.GetAllocator();
		chunk.Initialize(allocator, types);
	}
}

static void PrepareInputExpression(Expression &expr, ExpressionExecutor &executor, DataChunk &chunk) {
	vector<LogicalType> types;
	types.push_back(expr.return_type);
	executor.AddExpression(expr);

	auto &allocator = executor.GetAllocator();
	chunk.Initialize(allocator, types);
}

struct WindowInputExpression {
	WindowInputExpression(optional_ptr<Expression> expr_p, ClientContext &context)
	    : expr(expr_p), ptype(PhysicalType::INVALID), scalar(true), executor(context) {
		if (expr) {
			PrepareInputExpression(*expr, executor, chunk);
			ptype = expr->return_type.InternalType();
			scalar = expr->IsScalar();
		}
	}

	void Execute(DataChunk &input_chunk) {
		if (expr) {
			chunk.Reset();
			executor.Execute(input_chunk, chunk);
			chunk.Verify();
		}
	}

	template <typename T>
	inline T GetCell(idx_t i) const {
		D_ASSERT(!chunk.data.empty());
		const auto data = FlatVector::GetData<T>(chunk.data[0]);
		return data[scalar ? 0 : i];
	}

	inline bool CellIsNull(idx_t i) const {
		D_ASSERT(!chunk.data.empty());
		if (chunk.data[0].GetVectorType() == VectorType::CONSTANT_VECTOR) {
			return ConstantVector::IsNull(chunk.data[0]);
		}
		return FlatVector::IsNull(chunk.data[0], i);
	}

	inline void CopyCell(Vector &target, idx_t target_offset) const {
		D_ASSERT(!chunk.data.empty());
		auto &source = chunk.data[0];
		auto source_offset = scalar ? 0 : target_offset;
		VectorOperations::Copy(source, target, source_offset + 1, source_offset, target_offset);
	}

	optional_ptr<Expression> expr;
	PhysicalType ptype;
	bool scalar;
	ExpressionExecutor executor;
	DataChunk chunk;
};

struct WindowInputColumn {
	WindowInputColumn(Expression *expr_p, ClientContext &context, idx_t capacity_p)
	    : input_expr(expr_p, context), count(0), capacity(capacity_p) {
		if (input_expr.expr) {
			target = make_uniq<Vector>(input_expr.chunk.data[0].GetType(), capacity);
		}
	}

	void Append(DataChunk &input_chunk) {
		if (input_expr.expr && (!input_expr.scalar || !count)) {
			input_expr.Execute(input_chunk);
			auto &source = input_expr.chunk.data[0];
			const auto source_count = input_expr.chunk.size();
			D_ASSERT(count + source_count <= capacity);
			VectorOperations::Copy(source, *target, source_count, 0, count);
			count += source_count;
		}
	}

	inline bool CellIsNull(idx_t i) {
		D_ASSERT(target);
		D_ASSERT(i < count);
		return FlatVector::IsNull(*target, input_expr.scalar ? 0 : i);
	}

	template <typename T>
	inline T GetCell(idx_t i) const {
		D_ASSERT(target);
		D_ASSERT(i < count);
		const auto data = FlatVector::GetData<T>(*target);
		return data[input_expr.scalar ? 0 : i];
	}

	WindowInputExpression input_expr;

private:
	unique_ptr<Vector> target;
	idx_t count;
	idx_t capacity;
};

static inline bool BoundaryNeedsPeer(const WindowBoundary &boundary) {
	switch (boundary) {
	case WindowBoundary::CURRENT_ROW_RANGE:
	case WindowBoundary::EXPR_PRECEDING_RANGE:
	case WindowBoundary::EXPR_FOLLOWING_RANGE:
		return true;
	default:
		return false;
	}
}

struct WindowBoundariesState {
	static inline bool IsScalar(const unique_ptr<Expression> &expr) {
		return expr ? expr->IsScalar() : true;
	}

	WindowBoundariesState(BoundWindowExpression &wexpr, const idx_t input_size)
	    : type(wexpr.type), input_size(input_size), start_boundary(wexpr.start), end_boundary(wexpr.end),
	      partition_count(wexpr.partitions.size()), order_count(wexpr.orders.size()),
	      range_sense(wexpr.orders.empty() ? OrderType::INVALID : wexpr.orders[0].type),
	      has_preceding_range(wexpr.start == WindowBoundary::EXPR_PRECEDING_RANGE ||
	                          wexpr.end == WindowBoundary::EXPR_PRECEDING_RANGE),
	      has_following_range(wexpr.start == WindowBoundary::EXPR_FOLLOWING_RANGE ||
	                          wexpr.end == WindowBoundary::EXPR_FOLLOWING_RANGE),
	      needs_peer(BoundaryNeedsPeer(wexpr.end) || wexpr.type == ExpressionType::WINDOW_CUME_DIST) {
	}

	void Update(const idx_t row_idx, WindowInputColumn &range_collection, const idx_t source_offset,
	            WindowInputExpression &boundary_start, WindowInputExpression &boundary_end,
	            const ValidityMask &partition_mask, const ValidityMask &order_mask);

	// Cached lookups
	const ExpressionType type;
	const idx_t input_size;
	const WindowBoundary start_boundary;
	const WindowBoundary end_boundary;
	const size_t partition_count;
	const size_t order_count;
	const OrderType range_sense;
	const bool has_preceding_range;
	const bool has_following_range;
	const bool needs_peer;

	idx_t partition_start = 0;
	idx_t partition_end = 0;
	idx_t peer_start = 0;
	idx_t peer_end = 0;
	idx_t valid_start = 0;
	idx_t valid_end = 0;
	int64_t window_start = -1;
	int64_t window_end = -1;
	bool is_same_partition = false;
	bool is_peer = false;
};

static bool WindowNeedsRank(const BoundWindowExpression &wexpr) {
	return wexpr.type == ExpressionType::WINDOW_PERCENT_RANK || wexpr.type == ExpressionType::WINDOW_RANK ||
	       wexpr.type == ExpressionType::WINDOW_RANK_DENSE || wexpr.type == ExpressionType::WINDOW_CUME_DIST;
}

template <typename T>
static T GetCell(DataChunk &chunk, idx_t column, idx_t index) {
	D_ASSERT(chunk.ColumnCount() > column);
	auto &source = chunk.data[column];
	const auto data = FlatVector::GetData<T>(source);
	return data[index];
}

static bool CellIsNull(DataChunk &chunk, idx_t column, idx_t index) {
	D_ASSERT(chunk.ColumnCount() > column);
	auto &source = chunk.data[column];
	return FlatVector::IsNull(source, index);
}

static void CopyCell(DataChunk &chunk, idx_t column, idx_t index, Vector &target, idx_t target_offset) {
	D_ASSERT(chunk.ColumnCount() > column);
	auto &source = chunk.data[column];
	VectorOperations::Copy(source, target, index + 1, index, target_offset);
}

template <typename T>
struct WindowColumnIterator {
	using iterator = WindowColumnIterator<T>;
	using iterator_category = std::forward_iterator_tag;
	using difference_type = std::ptrdiff_t;
	using value_type = T;
	using reference = T;
	using pointer = idx_t;

	explicit WindowColumnIterator(WindowInputColumn &coll_p, pointer pos_p = 0) : coll(&coll_p), pos(pos_p) {
	}

	inline reference operator*() const {
		return coll->GetCell<T>(pos);
	}
	inline explicit operator pointer() const {
		return pos;
	}

	inline iterator &operator++() {
		++pos;
		return *this;
	}
	inline iterator operator++(int) {
		auto result = *this;
		++(*this);
		return result;
	}

	friend inline bool operator==(const iterator &a, const iterator &b) {
		return a.pos == b.pos;
	}
	friend inline bool operator!=(const iterator &a, const iterator &b) {
		return a.pos != b.pos;
	}

private:
	optional_ptr<WindowInputColumn> coll;
	pointer pos;
};

template <typename T, typename OP>
struct OperationCompare : public std::function<bool(T, T)> {
	inline bool operator()(const T &lhs, const T &val) const {
		return OP::template Operation(lhs, val);
	}
};

template <typename T, typename OP, bool FROM>
static idx_t FindTypedRangeBound(WindowInputColumn &over, const idx_t order_begin, const idx_t order_end,
                                 WindowInputExpression &boundary, const idx_t boundary_row) {
	D_ASSERT(!boundary.CellIsNull(boundary_row));
	const auto val = boundary.GetCell<T>(boundary_row);

	OperationCompare<T, OP> comp;
	WindowColumnIterator<T> begin(over, order_begin);
	WindowColumnIterator<T> end(over, order_end);
	if (FROM) {
		return idx_t(std::lower_bound(begin, end, val, comp));
	} else {
		return idx_t(std::upper_bound(begin, end, val, comp));
	}
}

template <typename OP, bool FROM>
static idx_t FindRangeBound(WindowInputColumn &over, const idx_t order_begin, const idx_t order_end,
                            WindowInputExpression &boundary, const idx_t expr_idx) {
	D_ASSERT(boundary.chunk.ColumnCount() == 1);
	D_ASSERT(boundary.chunk.data[0].GetType().InternalType() == over.input_expr.ptype);

	switch (over.input_expr.ptype) {
	case PhysicalType::INT8:
		return FindTypedRangeBound<int8_t, OP, FROM>(over, order_begin, order_end, boundary, expr_idx);
	case PhysicalType::INT16:
		return FindTypedRangeBound<int16_t, OP, FROM>(over, order_begin, order_end, boundary, expr_idx);
	case PhysicalType::INT32:
		return FindTypedRangeBound<int32_t, OP, FROM>(over, order_begin, order_end, boundary, expr_idx);
	case PhysicalType::INT64:
		return FindTypedRangeBound<int64_t, OP, FROM>(over, order_begin, order_end, boundary, expr_idx);
	case PhysicalType::UINT8:
		return FindTypedRangeBound<uint8_t, OP, FROM>(over, order_begin, order_end, boundary, expr_idx);
	case PhysicalType::UINT16:
		return FindTypedRangeBound<uint16_t, OP, FROM>(over, order_begin, order_end, boundary, expr_idx);
	case PhysicalType::UINT32:
		return FindTypedRangeBound<uint32_t, OP, FROM>(over, order_begin, order_end, boundary, expr_idx);
	case PhysicalType::UINT64:
		return FindTypedRangeBound<uint64_t, OP, FROM>(over, order_begin, order_end, boundary, expr_idx);
	case PhysicalType::INT128:
		return FindTypedRangeBound<hugeint_t, OP, FROM>(over, order_begin, order_end, boundary, expr_idx);
	case PhysicalType::FLOAT:
		return FindTypedRangeBound<float, OP, FROM>(over, order_begin, order_end, boundary, expr_idx);
	case PhysicalType::DOUBLE:
		return FindTypedRangeBound<double, OP, FROM>(over, order_begin, order_end, boundary, expr_idx);
	case PhysicalType::INTERVAL:
		return FindTypedRangeBound<interval_t, OP, FROM>(over, order_begin, order_end, boundary, expr_idx);
	default:
		throw InternalException("Unsupported column type for RANGE");
	}
}

template <bool FROM>
static idx_t FindOrderedRangeBound(WindowInputColumn &over, const OrderType range_sense, const idx_t order_begin,
                                   const idx_t order_end, WindowInputExpression &boundary, const idx_t expr_idx) {
	switch (range_sense) {
	case OrderType::ASCENDING:
		return FindRangeBound<LessThan, FROM>(over, order_begin, order_end, boundary, expr_idx);
	case OrderType::DESCENDING:
		return FindRangeBound<GreaterThan, FROM>(over, order_begin, order_end, boundary, expr_idx);
	default:
		throw InternalException("Unsupported ORDER BY sense for RANGE");
	}
}

void WindowBoundariesState::Update(const idx_t row_idx, WindowInputColumn &range_collection, const idx_t expr_idx,
                                   WindowInputExpression &boundary_start, WindowInputExpression &boundary_end,
                                   const ValidityMask &partition_mask, const ValidityMask &order_mask) {

	auto &bounds = *this;
	if (bounds.partition_count + bounds.order_count > 0) {

		// determine partition and peer group boundaries to ultimately figure out window size
		bounds.is_same_partition = !partition_mask.RowIsValidUnsafe(row_idx);
		bounds.is_peer = !order_mask.RowIsValidUnsafe(row_idx);

		// when the partition changes, recompute the boundaries
		if (!bounds.is_same_partition) {
			bounds.partition_start = row_idx;
			bounds.peer_start = row_idx;

			// find end of partition
			bounds.partition_end = bounds.input_size;
			if (bounds.partition_count) {
				idx_t n = 1;
				bounds.partition_end = FindNextStart(partition_mask, bounds.partition_start + 1, bounds.input_size, n);
			}

			// Find valid ordering values for the new partition
			// so we can exclude NULLs from RANGE expression computations
			bounds.valid_start = bounds.partition_start;
			bounds.valid_end = bounds.partition_end;

			if ((bounds.valid_start < bounds.valid_end) && bounds.has_preceding_range) {
				// Exclude any leading NULLs
				if (range_collection.CellIsNull(bounds.valid_start)) {
					idx_t n = 1;
					bounds.valid_start = FindNextStart(order_mask, bounds.valid_start + 1, bounds.valid_end, n);
				}
			}

			if ((bounds.valid_start < bounds.valid_end) && bounds.has_following_range) {
				// Exclude any trailing NULLs
				if (range_collection.CellIsNull(bounds.valid_end - 1)) {
					idx_t n = 1;
					bounds.valid_end = FindPrevStart(order_mask, bounds.valid_start, bounds.valid_end, n);
				}
			}

		} else if (!bounds.is_peer) {
			bounds.peer_start = row_idx;
		}

		if (bounds.needs_peer) {
			bounds.peer_end = bounds.partition_end;
			if (bounds.order_count) {
				idx_t n = 1;
				bounds.peer_end = FindNextStart(order_mask, bounds.peer_start + 1, bounds.partition_end, n);
			}
		}

	} else {
		bounds.is_same_partition = false;
		bounds.is_peer = true;
		bounds.partition_end = bounds.input_size;
		bounds.peer_end = bounds.partition_end;
	}

	// determine window boundaries depending on the type of expression
	bounds.window_start = -1;
	bounds.window_end = -1;

	switch (bounds.start_boundary) {
	case WindowBoundary::UNBOUNDED_PRECEDING:
		bounds.window_start = bounds.partition_start;
		break;
	case WindowBoundary::CURRENT_ROW_ROWS:
		bounds.window_start = row_idx;
		break;
	case WindowBoundary::CURRENT_ROW_RANGE:
		bounds.window_start = bounds.peer_start;
		break;
	case WindowBoundary::EXPR_PRECEDING_ROWS: {
		bounds.window_start = (int64_t)row_idx - boundary_start.GetCell<int64_t>(expr_idx);
		break;
	}
	case WindowBoundary::EXPR_FOLLOWING_ROWS: {
		bounds.window_start = row_idx + boundary_start.GetCell<int64_t>(expr_idx);
		break;
	}
	case WindowBoundary::EXPR_PRECEDING_RANGE: {
		if (boundary_start.CellIsNull(expr_idx)) {
			bounds.window_start = bounds.peer_start;
		} else {
			bounds.window_start = FindOrderedRangeBound<true>(range_collection, bounds.range_sense, bounds.valid_start,
			                                                  row_idx, boundary_start, expr_idx);
		}
		break;
	}
	case WindowBoundary::EXPR_FOLLOWING_RANGE: {
		if (boundary_start.CellIsNull(expr_idx)) {
			bounds.window_start = bounds.peer_start;
		} else {
			bounds.window_start = FindOrderedRangeBound<true>(range_collection, bounds.range_sense, row_idx,
			                                                  bounds.valid_end, boundary_start, expr_idx);
		}
		break;
	}
	default:
		throw InternalException("Unsupported window start boundary");
	}

	switch (bounds.end_boundary) {
	case WindowBoundary::CURRENT_ROW_ROWS:
		bounds.window_end = row_idx + 1;
		break;
	case WindowBoundary::CURRENT_ROW_RANGE:
		bounds.window_end = bounds.peer_end;
		break;
	case WindowBoundary::UNBOUNDED_FOLLOWING:
		bounds.window_end = bounds.partition_end;
		break;
	case WindowBoundary::EXPR_PRECEDING_ROWS:
		bounds.window_end = (int64_t)row_idx - boundary_end.GetCell<int64_t>(expr_idx) + 1;
		break;
	case WindowBoundary::EXPR_FOLLOWING_ROWS:
		bounds.window_end = row_idx + boundary_end.GetCell<int64_t>(expr_idx) + 1;
		break;
	case WindowBoundary::EXPR_PRECEDING_RANGE: {
		if (boundary_end.CellIsNull(expr_idx)) {
			bounds.window_end = bounds.peer_end;
		} else {
			bounds.window_end = FindOrderedRangeBound<false>(range_collection, bounds.range_sense, bounds.valid_start,
			                                                 row_idx, boundary_end, expr_idx);
		}
		break;
	}
	case WindowBoundary::EXPR_FOLLOWING_RANGE: {
		if (boundary_end.CellIsNull(expr_idx)) {
			bounds.window_end = bounds.peer_end;
		} else {
			bounds.window_end = FindOrderedRangeBound<false>(range_collection, bounds.range_sense, row_idx,
			                                                 bounds.valid_end, boundary_end, expr_idx);
		}
		break;
	}
	default:
		throw InternalException("Unsupported window end boundary");
	}

	// clamp windows to partitions if they should exceed
	if (bounds.window_start < (int64_t)bounds.partition_start) {
		bounds.window_start = bounds.partition_start;
	}
	if (bounds.window_start > (int64_t)bounds.partition_end) {
		bounds.window_start = bounds.partition_end;
	}
	if (bounds.window_end < (int64_t)bounds.partition_start) {
		bounds.window_end = bounds.partition_start;
	}
	if (bounds.window_end > (int64_t)bounds.partition_end) {
		bounds.window_end = bounds.partition_end;
	}

	if (bounds.window_start < 0 || bounds.window_end < 0) {
		throw InternalException("Failed to compute window boundaries");
	}
}

struct WindowExecutor {
	static bool IsConstantAggregate(const BoundWindowExpression &wexpr);

	WindowExecutor(BoundWindowExpression &wexpr, ClientContext &context, const ValidityMask &partition_mask,
	               const idx_t count);

	void Sink(DataChunk &input_chunk, const idx_t input_idx, const idx_t total_count);
	void Finalize(WindowAggregationMode mode);

	void Evaluate(idx_t row_idx, DataChunk &input_chunk, Vector &result, const ValidityMask &partition_mask,
	              const ValidityMask &order_mask);

	// The function
	BoundWindowExpression &wexpr;

	// Frame management
	WindowBoundariesState bounds;
	uint64_t dense_rank = 1;
	uint64_t rank_equal = 0;
	uint64_t rank = 1;

	// Expression collections
	DataChunk payload_collection;
	ExpressionExecutor payload_executor;
	DataChunk payload_chunk;

	ExpressionExecutor filter_executor;
	ValidityMask filter_mask;
	vector<validity_t> filter_bits;
	SelectionVector filter_sel;

	// LEAD/LAG Evaluation
	WindowInputExpression leadlag_offset;
	WindowInputExpression leadlag_default;

	// evaluate boundaries if present. Parser has checked boundary types.
	WindowInputExpression boundary_start;
	WindowInputExpression boundary_end;

	// evaluate RANGE expressions, if needed
	WindowInputColumn range;

	// IGNORE NULLS
	ValidityMask ignore_nulls;

	// build a segment tree for frame-adhering aggregates
	// see http://www.vldb.org/pvldb/vol8/p1058-leis.pdf
	unique_ptr<WindowSegmentTree> segment_tree = nullptr;

	// all aggregate values are the same for each partition
	unique_ptr<WindowConstantAggregate> constant_aggregate = nullptr;
};

bool WindowExecutor::IsConstantAggregate(const BoundWindowExpression &wexpr) {
	if (!wexpr.aggregate) {
		return false;
	}

	//	COUNT(*) is already handled efficiently by segment trees.
	if (wexpr.children.empty()) {
		return false;
	}

	/*
	    The default framing option is RANGE UNBOUNDED PRECEDING, which
	    is the same as RANGE BETWEEN UNBOUNDED PRECEDING AND CURRENT
	    ROW; it sets the frame to be all rows from the partition start
	    up through the current row's last peer (a row that the window's
	    ORDER BY clause considers equivalent to the current row; all
	    rows are peers if there is no ORDER BY). In general, UNBOUNDED
	    PRECEDING means that the frame starts with the first row of the
	    partition, and similarly UNBOUNDED FOLLOWING means that the
	    frame ends with the last row of the partition, regardless of
	    RANGE, ROWS or GROUPS mode. In ROWS mode, CURRENT ROW means that
	    the frame starts or ends with the current row; but in RANGE or
	    GROUPS mode it means that the frame starts or ends with the
	    current row's first or last peer in the ORDER BY ordering. The
	    offset PRECEDING and offset FOLLOWING options vary in meaning
	    depending on the frame mode.
	*/
	switch (wexpr.start) {
	case WindowBoundary::UNBOUNDED_PRECEDING:
		break;
	case WindowBoundary::CURRENT_ROW_RANGE:
		if (!wexpr.orders.empty()) {
			return false;
		}
		break;
	default:
		return false;
	}

	switch (wexpr.end) {
	case WindowBoundary::UNBOUNDED_FOLLOWING:
		break;
	case WindowBoundary::CURRENT_ROW_RANGE:
		if (!wexpr.orders.empty()) {
			return false;
		}
		break;
	default:
		return false;
	}

	return true;
}

WindowExecutor::WindowExecutor(BoundWindowExpression &wexpr, ClientContext &context, const ValidityMask &partition_mask,
                               const idx_t count)
    : wexpr(wexpr), bounds(wexpr, count), payload_collection(), payload_executor(context), filter_executor(context),
      leadlag_offset(wexpr.offset_expr.get(), context), leadlag_default(wexpr.default_expr.get(), context),
      boundary_start(wexpr.start_expr.get(), context), boundary_end(wexpr.end_expr.get(), context),
      range((bounds.has_preceding_range || bounds.has_following_range) ? wexpr.orders[0].expression.get() : nullptr,
            context, count)

{
	// TODO we could evaluate those expressions in parallel

	//	Check for constant aggregate
	if (IsConstantAggregate(wexpr)) {
		constant_aggregate =
		    make_uniq<WindowConstantAggregate>(AggregateObject(wexpr), wexpr.return_type, partition_mask, count);
	}

	// evaluate the FILTER clause and stuff it into a large mask for compactness and reuse
	if (wexpr.filter_expr) {
		// 	Start with all invalid and set the ones that pass
		filter_bits.resize(ValidityMask::ValidityMaskSize(count), 0);
		filter_mask.Initialize(filter_bits.data());
		filter_executor.AddExpression(*wexpr.filter_expr);
		filter_sel.Initialize(STANDARD_VECTOR_SIZE);
	}

	// TODO: child may be a scalar, don't need to materialize the whole collection then

	// evaluate inner expressions of window functions, could be more complex
	PrepareInputExpressions(wexpr.children, payload_executor, payload_chunk);

	auto types = payload_chunk.GetTypes();
	if (!types.empty()) {
		payload_collection.Initialize(Allocator::Get(context), types);
	}
}

void WindowExecutor::Sink(DataChunk &input_chunk, const idx_t input_idx, const idx_t total_count) {
	// Single pass over the input to produce the global data.
	// Vectorisation for the win...

	// Set up a validity mask for IGNORE NULLS
	bool check_nulls = false;
	if (wexpr.ignore_nulls) {
		switch (wexpr.type) {
		case ExpressionType::WINDOW_LEAD:
		case ExpressionType::WINDOW_LAG:
		case ExpressionType::WINDOW_FIRST_VALUE:
		case ExpressionType::WINDOW_LAST_VALUE:
		case ExpressionType::WINDOW_NTH_VALUE:
			check_nulls = true;
			break;
		default:
			break;
		}
	}

	const auto count = input_chunk.size();

	idx_t filtered = 0;
	SelectionVector *filtering = nullptr;
	if (wexpr.filter_expr) {
		filtering = &filter_sel;
		filtered = filter_executor.SelectExpression(input_chunk, filter_sel);
		for (idx_t f = 0; f < filtered; ++f) {
			filter_mask.SetValid(input_idx + filter_sel[f]);
		}
	}

	if (!wexpr.children.empty()) {
		payload_chunk.Reset();
		payload_executor.Execute(input_chunk, payload_chunk);
		payload_chunk.Verify();
		if (constant_aggregate) {
			constant_aggregate->Sink(payload_chunk, filtering, filtered);
		} else {
			payload_collection.Append(payload_chunk, true);
		}

		// process payload chunks while they are still piping hot
		if (check_nulls) {
			UnifiedVectorFormat vdata;
			payload_chunk.data[0].ToUnifiedFormat(count, vdata);
			if (!vdata.validity.AllValid()) {
				//	Lazily materialise the contents when we find the first NULL
				if (ignore_nulls.AllValid()) {
					ignore_nulls.Initialize(total_count);
				}
				// Write to the current position
				if (input_idx % ValidityMask::BITS_PER_VALUE == 0) {
					// If we are at the edge of an output entry, just copy the entries
					auto dst = ignore_nulls.GetData() + ignore_nulls.EntryCount(input_idx);
					auto src = vdata.validity.GetData();
					for (auto entry_count = vdata.validity.EntryCount(count); entry_count-- > 0;) {
						*dst++ = *src++;
					}
				} else {
					// If not, we have ragged data and need to copy one bit at a time.
					for (idx_t i = 0; i < count; ++i) {
						ignore_nulls.Set(input_idx + i, vdata.validity.RowIsValid(i));
					}
				}
			}
		}
	}

	range.Append(input_chunk);
}

void WindowExecutor::Finalize(WindowAggregationMode mode) {
	// build a segment tree for frame-adhering aggregates
	// see http://www.vldb.org/pvldb/vol8/p1058-leis.pdf
	if (constant_aggregate) {
		constant_aggregate->Finalize();
	} else if (wexpr.aggregate) {
		segment_tree = make_uniq<WindowSegmentTree>(AggregateObject(wexpr), wexpr.return_type, &payload_collection,
		                                            filter_mask, mode);
	}
}

void WindowExecutor::Evaluate(idx_t row_idx, DataChunk &input_chunk, Vector &result, const ValidityMask &partition_mask,
                              const ValidityMask &order_mask) {
	// Evaluate the row-level arguments
	boundary_start.Execute(input_chunk);
	boundary_end.Execute(input_chunk);

	leadlag_offset.Execute(input_chunk);
	leadlag_default.Execute(input_chunk);

	// this is the main loop, go through all sorted rows and compute window function result
	for (idx_t output_offset = 0; output_offset < input_chunk.size(); ++output_offset, ++row_idx) {
		// special case, OVER (), aggregate over everything
		bounds.Update(row_idx, range, output_offset, boundary_start, boundary_end, partition_mask, order_mask);
		if (WindowNeedsRank(wexpr)) {
			if (!bounds.is_same_partition || row_idx == 0) { // special case for first row, need to init
				dense_rank = 1;
				rank = 1;
				rank_equal = 0;
			} else if (!bounds.is_peer) {
				dense_rank++;
				rank += rank_equal;
				rank_equal = 0;
			}
			rank_equal++;
		}

		// if no values are read for window, result is NULL
		if (bounds.window_start >= bounds.window_end) {
			FlatVector::SetNull(result, output_offset, true);
			continue;
		}

		switch (wexpr.type) {
		case ExpressionType::WINDOW_AGGREGATE: {
			if (constant_aggregate) {
				constant_aggregate->Compute(result, output_offset, bounds.window_start, bounds.window_end);
			} else {
				segment_tree->Compute(result, output_offset, bounds.window_start, bounds.window_end);
			}
			break;
		}
		case ExpressionType::WINDOW_ROW_NUMBER: {
			auto rdata = FlatVector::GetData<int64_t>(result);
			rdata[output_offset] = row_idx - bounds.partition_start + 1;
			break;
		}
		case ExpressionType::WINDOW_RANK_DENSE: {
			auto rdata = FlatVector::GetData<int64_t>(result);
			rdata[output_offset] = dense_rank;
			break;
		}
		case ExpressionType::WINDOW_RANK: {
			auto rdata = FlatVector::GetData<int64_t>(result);
			rdata[output_offset] = rank;
			break;
		}
		case ExpressionType::WINDOW_PERCENT_RANK: {
			int64_t denom = (int64_t)bounds.partition_end - bounds.partition_start - 1;
			double percent_rank = denom > 0 ? ((double)rank - 1) / denom : 0;
			auto rdata = FlatVector::GetData<double>(result);
			rdata[output_offset] = percent_rank;
			break;
		}
		case ExpressionType::WINDOW_CUME_DIST: {
			int64_t denom = (int64_t)bounds.partition_end - bounds.partition_start;
			double cume_dist = denom > 0 ? ((double)(bounds.peer_end - bounds.partition_start)) / denom : 0;
			auto rdata = FlatVector::GetData<double>(result);
			rdata[output_offset] = cume_dist;
			break;
		}
		case ExpressionType::WINDOW_NTILE: {
			D_ASSERT(payload_collection.ColumnCount() == 1);
			if (CellIsNull(payload_collection, 0, row_idx)) {
				FlatVector::SetNull(result, output_offset, true);
			} else {
				auto n_param = GetCell<int64_t>(payload_collection, 0, row_idx);
				if (n_param < 1) {
					throw InvalidInputException("Argument for ntile must be greater than zero");
				}
				// With thanks from SQLite's ntileValueFunc()
				int64_t n_total = bounds.partition_end - bounds.partition_start;
				if (n_param > n_total) {
					// more groups allowed than we have values
					// map every entry to a unique group
					n_param = n_total;
				}
				int64_t n_size = (n_total / n_param);
				// find the row idx within the group
				D_ASSERT(row_idx >= bounds.partition_start);
				int64_t adjusted_row_idx = row_idx - bounds.partition_start;
				// now compute the ntile
				int64_t n_large = n_total - n_param * n_size;
				int64_t i_small = n_large * (n_size + 1);
				int64_t result_ntile;

				D_ASSERT((n_large * (n_size + 1) + (n_param - n_large) * n_size) == n_total);

				if (adjusted_row_idx < i_small) {
					result_ntile = 1 + adjusted_row_idx / (n_size + 1);
				} else {
					result_ntile = 1 + n_large + (adjusted_row_idx - i_small) / n_size;
				}
				// result has to be between [1, NTILE]
				D_ASSERT(result_ntile >= 1 && result_ntile <= n_param);
				auto rdata = FlatVector::GetData<int64_t>(result);
				rdata[output_offset] = result_ntile;
			}
			break;
		}
		case ExpressionType::WINDOW_LEAD:
		case ExpressionType::WINDOW_LAG: {
			int64_t offset = 1;
			if (wexpr.offset_expr) {
				offset = leadlag_offset.GetCell<int64_t>(output_offset);
			}
			int64_t val_idx = (int64_t)row_idx;
			if (wexpr.type == ExpressionType::WINDOW_LEAD) {
				val_idx += offset;
			} else {
				val_idx -= offset;
			}

			idx_t delta = 0;
			if (val_idx < (int64_t)row_idx) {
				// Count backwards
				delta = idx_t(row_idx - val_idx);
				val_idx = FindPrevStart(ignore_nulls, bounds.partition_start, row_idx, delta);
			} else if (val_idx > (int64_t)row_idx) {
				delta = idx_t(val_idx - row_idx);
				val_idx = FindNextStart(ignore_nulls, row_idx + 1, bounds.partition_end, delta);
			}
			// else offset is zero, so don't move.

			if (!delta) {
				CopyCell(payload_collection, 0, val_idx, result, output_offset);
			} else if (wexpr.default_expr) {
				leadlag_default.CopyCell(result, output_offset);
			} else {
				FlatVector::SetNull(result, output_offset, true);
			}
			break;
		}
		case ExpressionType::WINDOW_FIRST_VALUE: {
			//	Same as NTH_VALUE(..., 1)
			idx_t n = 1;
			const auto first_idx = FindNextStart(ignore_nulls, bounds.window_start, bounds.window_end, n);
			if (!n) {
				CopyCell(payload_collection, 0, first_idx, result, output_offset);
			} else {
				FlatVector::SetNull(result, output_offset, true);
			}
			break;
		}
		case ExpressionType::WINDOW_LAST_VALUE: {
			idx_t n = 1;
			const auto last_idx = FindPrevStart(ignore_nulls, bounds.window_start, bounds.window_end, n);
			if (!n) {
				CopyCell(payload_collection, 0, last_idx, result, output_offset);
			} else {
				FlatVector::SetNull(result, output_offset, true);
			}
			break;
		}
		case ExpressionType::WINDOW_NTH_VALUE: {
			D_ASSERT(payload_collection.ColumnCount() == 2);
			// Returns value evaluated at the row that is the n'th row of the window frame (counting from 1);
			// returns NULL if there is no such row.
			if (CellIsNull(payload_collection, 1, row_idx)) {
				FlatVector::SetNull(result, output_offset, true);
			} else {
				auto n_param = GetCell<int64_t>(payload_collection, 1, row_idx);
				if (n_param < 1) {
					FlatVector::SetNull(result, output_offset, true);
				} else {
					auto n = idx_t(n_param);
					const auto nth_index = FindNextStart(ignore_nulls, bounds.window_start, bounds.window_end, n);
					if (!n) {
						CopyCell(payload_collection, 0, nth_index, result, output_offset);
					} else {
						FlatVector::SetNull(result, output_offset, true);
					}
				}
			}
			break;
		}
		default:
			throw InternalException("Window aggregate type %s", ExpressionTypeToString(wexpr.type));
		}
	}

	result.Verify(input_chunk.size());
}

//===--------------------------------------------------------------------===//
// Sink
//===--------------------------------------------------------------------===//
SinkResultType PhysicalWindow::Sink(ExecutionContext &context, GlobalSinkState &gstate_p, LocalSinkState &lstate_p,
                                    DataChunk &input) const {
	auto &lstate = lstate_p.Cast<WindowLocalSinkState>();

	lstate.Sink(input);

	return SinkResultType::NEED_MORE_INPUT;
}

void PhysicalWindow::Combine(ExecutionContext &context, GlobalSinkState &gstate_p, LocalSinkState &lstate_p) const {
	auto &lstate = lstate_p.Cast<WindowLocalSinkState>();
	lstate.Combine();
}

unique_ptr<LocalSinkState> PhysicalWindow::GetLocalSinkState(ExecutionContext &context) const {
	auto &gstate = sink_state->Cast<WindowGlobalSinkState>();
	return make_uniq<WindowLocalSinkState>(context.client, gstate);
}

unique_ptr<GlobalSinkState> PhysicalWindow::GetGlobalSinkState(ClientContext &context) const {
	return make_uniq<WindowGlobalSinkState>(*this, context);
}

SinkFinalizeType PhysicalWindow::Finalize(Pipeline &pipeline, Event &event, ClientContext &context,
                                          GlobalSinkState &gstate_p) const {
	auto &state = gstate_p.Cast<WindowGlobalSinkState>();

	//	Did we get any data?
	if (!state.global_partition->count) {
		return SinkFinalizeType::NO_OUTPUT_POSSIBLE;
	}

	// Do we have any sorting to schedule?
	if (state.global_partition->rows) {
		D_ASSERT(!state.global_partition->grouping_data);
		return state.global_partition->rows->count ? SinkFinalizeType::READY : SinkFinalizeType::NO_OUTPUT_POSSIBLE;
	}

	// Find the first group to sort
	auto &groups = state.global_partition->grouping_data->GetPartitions();
	if (groups.empty()) {
		// Empty input!
		return SinkFinalizeType::NO_OUTPUT_POSSIBLE;
	}

	// Schedule all the sorts for maximum thread utilisation
	auto new_event = make_shared<PartitionMergeEvent>(*state.global_partition, pipeline);
	event.InsertEvent(std::move(new_event));

	return SinkFinalizeType::READY;
}

//===--------------------------------------------------------------------===//
// Source
//===--------------------------------------------------------------------===//
class WindowGlobalSourceState : public GlobalSourceState {
public:
	explicit WindowGlobalSourceState(WindowGlobalSinkState &gsink) : partition_source(*gsink.global_partition) {
	}

	PartitionGlobalSourceState partition_source;

public:
	idx_t MaxThreads() override {
		return partition_source.MaxThreads();
	}
};

// Per-thread read state
class WindowLocalSourceState : public LocalSourceState {
public:
	using HashGroupPtr = unique_ptr<PartitionGlobalHashGroup>;
	using WindowExecutorPtr = unique_ptr<WindowExecutor>;
	using WindowExecutors = vector<WindowExecutorPtr>;

	WindowLocalSourceState(const PhysicalWindow &op_p, ExecutionContext &context, WindowGlobalSourceState &gsource)
	    : partition_source(gsource.partition_source.gsink), context(context.client), op(op_p) {

		vector<LogicalType> output_types;
		for (idx_t expr_idx = 0; expr_idx < op.select_list.size(); ++expr_idx) {
			D_ASSERT(op.select_list[expr_idx]->GetExpressionClass() == ExpressionClass::BOUND_WINDOW);
			auto &wexpr = op.select_list[expr_idx]->Cast<BoundWindowExpression>();
			output_types.emplace_back(wexpr.return_type);
		}
		output_chunk.Initialize(Allocator::Get(context.client), output_types);
	}

	void GeneratePartition(WindowGlobalSinkState &gstate, const idx_t hash_bin);
	void Scan(DataChunk &chunk);

	PartitionLocalSourceState partition_source;
	ClientContext &context;
	const PhysicalWindow &op;

	//! The current execution functions
	WindowExecutors window_execs;
	//! Buffer for window results
	DataChunk output_chunk;
};

void WindowLocalSourceState::GeneratePartition(WindowGlobalSinkState &gstate, const idx_t hash_bin_p) {
	const auto count = partition_source.GeneratePartition(hash_bin_p);
	if (!count) {
		return;
	}

	// Create the executors for each function
	auto &partition_mask = partition_source.partition_mask;
	window_execs.clear();
	for (idx_t expr_idx = 0; expr_idx < op.select_list.size(); ++expr_idx) {
		D_ASSERT(op.select_list[expr_idx]->GetExpressionClass() == ExpressionClass::BOUND_WINDOW);
		auto &wexpr = op.select_list[expr_idx]->Cast<BoundWindowExpression>();
<<<<<<< HEAD
		auto wexec = make_uniq<WindowExecutor>(wexpr, context, partition_mask, count);
=======
		auto wexec = make_uniq<WindowExecutor>(&wexpr, context, partition_mask, count);
>>>>>>> 96aa7e31
		window_execs.emplace_back(std::move(wexec));
	}

	//	First pass over the input without flushing
	//	TODO: Factor out the constructor data as global state
	idx_t input_idx = 0;
	while (true) {
		partition_source.input_chunk.Reset();
		partition_source.scanner->Scan(partition_source.input_chunk);
		if (partition_source.input_chunk.size() == 0) {
			break;
		}

		//	TODO: Parallelization opportunity
		for (auto &wexec : window_execs) {
			wexec->Sink(partition_source.input_chunk, input_idx, partition_source.scanner->Count());
		}
		input_idx += partition_source.input_chunk.size();
	}

	//	TODO: Parallelization opportunity
	for (auto &wexec : window_execs) {
		wexec->Finalize(gstate.mode);
	}

	// External scanning assumes all blocks are swizzled.
	partition_source.scanner->ReSwizzle();

	//	Second pass can flush
	partition_source.scanner->Reset(true);
}

void WindowLocalSourceState::Scan(DataChunk &result) {
	D_ASSERT(partition_source.scanner);
	if (!partition_source.scanner->Remaining()) {
		return;
	}

	const auto position = partition_source.scanner->Scanned();
	auto &input_chunk = partition_source.input_chunk;
	input_chunk.Reset();
	partition_source.scanner->Scan(input_chunk);

	auto &partition_mask = partition_source.partition_mask;
	auto &order_mask = partition_source.order_mask;
	output_chunk.Reset();
	for (idx_t expr_idx = 0; expr_idx < window_execs.size(); ++expr_idx) {
		auto &executor = *window_execs[expr_idx];
		executor.Evaluate(position, input_chunk, output_chunk.data[expr_idx], partition_mask, order_mask);
	}
	output_chunk.SetCardinality(input_chunk);
	output_chunk.Verify();

	idx_t out_idx = 0;
	result.SetCardinality(input_chunk);
	for (idx_t col_idx = 0; col_idx < input_chunk.ColumnCount(); col_idx++) {
		result.data[out_idx++].Reference(input_chunk.data[col_idx]);
	}
	for (idx_t col_idx = 0; col_idx < output_chunk.ColumnCount(); col_idx++) {
		result.data[out_idx++].Reference(output_chunk.data[col_idx]);
	}
	result.Verify();
}

unique_ptr<LocalSourceState> PhysicalWindow::GetLocalSourceState(ExecutionContext &context,
                                                                 GlobalSourceState &gstate_p) const {
	auto &gstate = gstate_p.Cast<WindowGlobalSourceState>();
	return make_uniq<WindowLocalSourceState>(*this, context, gstate);
}

unique_ptr<GlobalSourceState> PhysicalWindow::GetGlobalSourceState(ClientContext &context) const {
	auto &gsink = sink_state->Cast<WindowGlobalSinkState>();
	return make_uniq<WindowGlobalSourceState>(gsink);
}

void PhysicalWindow::GetData(ExecutionContext &context, DataChunk &chunk, GlobalSourceState &gstate_p,
                             LocalSourceState &lstate_p) const {
	auto &lsource = lstate_p.Cast<WindowLocalSourceState>();
	auto &lpsource = lsource.partition_source;
	auto &gsource = gstate_p.Cast<WindowGlobalSourceState>();
	auto &gpsource = gsource.partition_source;
	auto &gsink = sink_state->Cast<WindowGlobalSinkState>();

	auto &hash_groups = gsink.global_partition->hash_groups;
	const auto bin_count = hash_groups.empty() ? 1 : hash_groups.size();

	while (chunk.size() == 0) {
		//	Move to the next bin if we are done.
		while (!lpsource.scanner || !lpsource.scanner->Remaining()) {
			lpsource.scanner.reset();
			lpsource.rows.reset();
			lpsource.heap.reset();
			lpsource.hash_group.reset();
			auto hash_bin = gpsource.next_bin++;
			if (hash_bin >= bin_count) {
				return;
			}

			for (; hash_bin < hash_groups.size(); hash_bin = gpsource.next_bin++) {
				if (hash_groups[hash_bin]) {
					break;
				}
			}
			lsource.GeneratePartition(gsink, hash_bin);
		}

		lsource.Scan(chunk);
	}
}

string PhysicalWindow::ParamsToString() const {
	string result;
	for (idx_t i = 0; i < select_list.size(); i++) {
		if (i > 0) {
			result += "\n";
		}
		result += select_list[i]->GetName();
	}
	return result;
}

} // namespace duckdb<|MERGE_RESOLUTION|>--- conflicted
+++ resolved
@@ -1148,11 +1148,7 @@
 	for (idx_t expr_idx = 0; expr_idx < op.select_list.size(); ++expr_idx) {
 		D_ASSERT(op.select_list[expr_idx]->GetExpressionClass() == ExpressionClass::BOUND_WINDOW);
 		auto &wexpr = op.select_list[expr_idx]->Cast<BoundWindowExpression>();
-<<<<<<< HEAD
 		auto wexec = make_uniq<WindowExecutor>(wexpr, context, partition_mask, count);
-=======
-		auto wexec = make_uniq<WindowExecutor>(&wexpr, context, partition_mask, count);
->>>>>>> 96aa7e31
 		window_execs.emplace_back(std::move(wexec));
 	}
 
