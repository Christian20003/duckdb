#include "duckdb/execution/operator/csv_scanner/string_value_scanner.hpp"

#include "duckdb/common/operator/decimal_cast_operators.hpp"
#include "duckdb/common/operator/double_cast_operator.hpp"
#include "duckdb/common/operator/integer_cast_operator.hpp"
#include "duckdb/common/types/time.hpp"
#include "duckdb/execution/operator/csv_scanner/csv_casting.hpp"
#include "duckdb/execution/operator/csv_scanner/csv_file_scanner.hpp"
#include "duckdb/execution/operator/csv_scanner/skip_scanner.hpp"
#include "duckdb/function/cast/cast_function_set.hpp"
#include "duckdb/main/client_data.hpp"
#include "utf8proc_wrapper.hpp"

#include <algorithm>

namespace duckdb {

constexpr idx_t StringValueScanner::LINE_FINDER_ID;

StringValueResult::StringValueResult(CSVStates &states, CSVStateMachine &state_machine,
                                     const shared_ptr<CSVBufferHandle> &buffer_handle, Allocator &buffer_allocator,
                                     idx_t result_size_p, idx_t buffer_position, CSVErrorHandler &error_hander_p,
                                     CSVIterator &iterator_p, bool store_line_size_p,
                                     shared_ptr<CSVFileScan> csv_file_scan_p, idx_t &lines_read_p, bool sniffing_p,
                                     string path_p, idx_t scan_id)
    : ScannerResult(states, state_machine, result_size_p),
      number_of_columns(NumericCast<uint32_t>(state_machine.dialect_options.num_cols)),
      null_padding(state_machine.options.null_padding), ignore_errors(state_machine.options.ignore_errors.GetValue()),
      extra_delimiter_bytes(state_machine.dialect_options.state_machine_options.delimiter.GetValue().size() - 1),
      error_handler(error_hander_p), iterator(iterator_p), store_line_size(store_line_size_p),
      csv_file_scan(std::move(csv_file_scan_p)), lines_read(lines_read_p),
      current_errors(scan_id, state_machine.options.IgnoreErrors()), sniffing(sniffing_p), path(std::move(path_p)) {
	// Vector information
	D_ASSERT(number_of_columns > 0);
	if (!buffer_handle) {
		// It Was Over Before It Even Began
		D_ASSERT(iterator.done);
		return;
	}
	buffer_handles[buffer_handle->buffer_idx] = buffer_handle;
	// Buffer Information
	buffer_ptr = buffer_handle->Ptr();
	buffer_size = buffer_handle->actual_size;
	last_position = {buffer_handle->buffer_idx, buffer_position, buffer_size};
	requested_size = buffer_handle->requested_size;
	// Current Result information
	current_line_position.begin = {iterator.pos.buffer_idx, iterator.pos.buffer_pos, buffer_handle->actual_size};
	current_line_position.end = current_line_position.begin;
	// Fill out Parse Types
	vector<LogicalType> logical_types;
	parse_types = make_unsafe_uniq_array<ParseTypeInfo>(number_of_columns);
	LogicalType varchar_type = LogicalType::VARCHAR;
	if (!csv_file_scan) {
		for (idx_t i = 0; i < number_of_columns; i++) {
			parse_types[i] = ParseTypeInfo(varchar_type, true);
			logical_types.emplace_back(LogicalType::VARCHAR);
			string name = "Column_" + to_string(i);
			names.emplace_back(name);
		}
	} else {
		if (csv_file_scan->file_types.size() > number_of_columns) {
			throw InvalidInputException(
			    "Mismatch between the number of columns (%d) in the CSV file and what is expected in the scanner (%d).",
			    number_of_columns, csv_file_scan->file_types.size());
		}
		icu_loaded = csv_file_scan->buffer_manager->context.db->ExtensionIsLoaded("icu");
		for (idx_t i = 0; i < csv_file_scan->file_types.size(); i++) {
			auto type = csv_file_scan->file_types[i];
			if (type.IsJSONType()) {
				type = LogicalType::VARCHAR;
			}
			if (StringValueScanner::CanDirectlyCast(type, icu_loaded)) {
				parse_types[i] = ParseTypeInfo(type, true);
				logical_types.emplace_back(type);
			} else {
				parse_types[i] = ParseTypeInfo(varchar_type, type.id() == LogicalTypeId::VARCHAR || type.IsNested());
				logical_types.emplace_back(LogicalType::VARCHAR);
			}
		}
		names = csv_file_scan->GetNames();
		if (!csv_file_scan->projected_columns.empty()) {
			projecting_columns = false;
			projected_columns = make_unsafe_uniq_array<bool>(number_of_columns);
			for (idx_t col_idx = 0; col_idx < number_of_columns; col_idx++) {
				if (csv_file_scan->projected_columns.find(col_idx) == csv_file_scan->projected_columns.end()) {
					// Column is not projected
					projecting_columns = true;
					projected_columns[col_idx] = false;
				} else {
					projected_columns[col_idx] = true;
				}
			}
		}
		if (!projecting_columns) {
			for (idx_t j = logical_types.size(); j < number_of_columns; j++) {
				// This can happen if we have sneaky null columns at the end that we wish to ignore
				parse_types[j] = ParseTypeInfo(varchar_type, true);
				logical_types.emplace_back(LogicalType::VARCHAR);
			}
		}
	}

	// Initialize Parse Chunk
	parse_chunk.Initialize(buffer_allocator, logical_types, result_size);
	for (auto &col : parse_chunk.data) {
		vector_ptr.push_back(FlatVector::GetData<string_t>(col));
		validity_mask.push_back(&FlatVector::Validity(col));
	}

	// Setup the NullStr information
	null_str_count = state_machine.options.null_str.size();
	null_str_ptr = make_unsafe_uniq_array_uninitialized<const char *>(null_str_count);
	null_str_size = make_unsafe_uniq_array_uninitialized<idx_t>(null_str_count);
	for (idx_t i = 0; i < null_str_count; i++) {
		null_str_ptr[i] = state_machine.options.null_str[i].c_str();
		null_str_size[i] = state_machine.options.null_str[i].size();
	}
	date_format = state_machine.options.dialect_options.date_format.at(LogicalTypeId::DATE).GetValue();
	timestamp_format = state_machine.options.dialect_options.date_format.at(LogicalTypeId::TIMESTAMP).GetValue();
	decimal_separator = state_machine.options.decimal_separator[0];

	if (iterator.first_one) {
		lines_read +=
		    state_machine.dialect_options.skip_rows.GetValue() + state_machine.dialect_options.header.GetValue();
		if (lines_read == 0) {
			SkipBOM();
		}
	}
	ignore_empty_values = state_machine.dialect_options.state_machine_options.delimiter.GetValue()[0] != ' ' &&
	                      state_machine.dialect_options.state_machine_options.quote != ' ' &&
	                      state_machine.dialect_options.state_machine_options.escape != ' ' &&
	                      state_machine.dialect_options.state_machine_options.comment != ' ';
}

StringValueResult::~StringValueResult() {
	// We have to insert the lines read by this scanner
	error_handler.Insert(iterator.GetBoundaryIdx(), lines_read);
	if (!iterator.done) {
		// Some operators, like Limit, might cause a future error to incorrectly report the wrong error line
		// Better to print nothing to print something wrong
		error_handler.DontPrintErrorLine();
	}
}

inline bool IsValueNull(const char *null_str_ptr, const char *value_ptr, const idx_t size) {
	for (idx_t i = 0; i < size; i++) {
		if (null_str_ptr[i] != value_ptr[i]) {
			return false;
		}
	}
	return true;
}

bool StringValueResult::HandleTooManyColumnsError(const char *value_ptr, const idx_t size) {
	if (cur_col_id >= number_of_columns && state_machine.state_machine_options.strict_mode.GetValue()) {
		bool error = true;
		if (cur_col_id == number_of_columns && ((quoted && state_machine.options.allow_quoted_nulls) || !quoted)) {
			// we make an exception if the first over-value is null
			bool is_value_null = false;
			for (idx_t i = 0; i < null_str_count; i++) {
				is_value_null = is_value_null || IsValueNull(null_str_ptr[i], value_ptr, size);
			}
			error = !is_value_null;
		}
		if (error) {
			// We error pointing to the current value error.
			current_errors.Insert(TOO_MANY_COLUMNS, cur_col_id, chunk_col_id, last_position);
			cur_col_id++;
		}
		// We had an error
		return true;
	}
	return false;
}

void StringValueResult::SetComment(StringValueResult &result, idx_t buffer_pos) {
	if (!result.comment) {
		result.position_before_comment = buffer_pos;
		result.comment = true;
	}
}

bool StringValueResult::UnsetComment(StringValueResult &result, idx_t buffer_pos) {
	bool done = false;
	if (result.last_position.buffer_pos < result.position_before_comment) {
		bool all_empty = true;
		for (idx_t i = result.last_position.buffer_pos; i < result.position_before_comment; i++) {
			if (result.buffer_ptr[i] != ' ') {
				all_empty = false;
				break;
			}
		}
		if (!all_empty) {
			done = AddRow(result, result.position_before_comment);
		}
	} else {
		if (result.cur_col_id != 0) {
			done = AddRow(result, result.position_before_comment);
		}
	}
	if (result.number_of_rows == 0) {
		result.first_line_is_comment = true;
	}
	result.comment = false;
	if (result.state_machine.dialect_options.state_machine_options.new_line.GetValue() != NewLineIdentifier::CARRY_ON) {
		result.last_position.buffer_pos = buffer_pos + 1;
	} else {
		result.last_position.buffer_pos = buffer_pos + 2;
	}
	result.cur_col_id = 0;
	result.chunk_col_id = 0;
	return done;
}

void FullLinePosition::SanitizeError(string &value) {
	std::vector<char> char_array(value.begin(), value.end());
	char_array.push_back('\0'); // Null-terminate the character array
	Utf8Proc::MakeValid(&char_array[0], char_array.size());
	value = {char_array.begin(), char_array.end() - 1};
}

void StringValueResult::AddValueToVector(const char *value_ptr, const idx_t size, bool allocate) {
	if (HandleTooManyColumnsError(value_ptr, size)) {
		return;
	}
	if (cur_col_id >= number_of_columns) {
		if (!state_machine.state_machine_options.strict_mode.GetValue()) {
			return;
		}
		bool error = true;
		if (cur_col_id == number_of_columns && ((quoted && state_machine.options.allow_quoted_nulls) || !quoted)) {
			// we make an exception if the first over-value is null
			bool is_value_null = false;
			for (idx_t i = 0; i < null_str_count; i++) {
				is_value_null = is_value_null || IsValueNull(null_str_ptr[i], value_ptr, size);
			}
			error = !is_value_null;
		}
		if (error) {
			// We error pointing to the current value error.
			current_errors.Insert(TOO_MANY_COLUMNS, cur_col_id, chunk_col_id, last_position);
			cur_col_id++;
		}
		return;
	}

	if (projecting_columns) {
		if (!projected_columns[cur_col_id]) {
			cur_col_id++;
			return;
		}
	}

	if (((quoted && state_machine.options.allow_quoted_nulls) || !quoted)) {
		// Check for the occurrence of escaped null string like \N only if strict_mode is disabled
		const bool check_unquoted_escaped_null =
		    state_machine.state_machine_options.strict_mode.GetValue() == false && escaped && !quoted && size == 1;
		for (idx_t i = 0; i < null_str_count; i++) {
			bool is_null = false;
			if (null_str_size[i] == 2 && null_str_ptr[i][0] == state_machine.state_machine_options.escape.GetValue()) {
				is_null = check_unquoted_escaped_null && null_str_ptr[i][1] == value_ptr[0];
			} else if (size == null_str_size[i] && !check_unquoted_escaped_null) {
				is_null = IsValueNull(null_str_ptr[i], value_ptr, size);
			}
			if (is_null) {
				bool empty = false;
				if (chunk_col_id < state_machine.options.force_not_null.size()) {
					empty = state_machine.options.force_not_null[chunk_col_id];
				}
				if (empty) {
					if (parse_types[chunk_col_id].type_id != LogicalTypeId::VARCHAR) {
						// If it is not a varchar, empty values are not accepted, we must error.
						current_errors.Insert(CAST_ERROR, cur_col_id, chunk_col_id, last_position);
					} else {
						static_cast<string_t *>(vector_ptr[chunk_col_id])[number_of_rows] = string_t();
					}
				} else {
					if (chunk_col_id == number_of_columns) {
						// We check for a weird case, where we ignore an extra value, if it is a null value
						return;
					}
					validity_mask[chunk_col_id]->SetInvalid(static_cast<idx_t>(number_of_rows));
				}
				cur_col_id++;
				chunk_col_id++;
				return;
			}
		}
	}
	bool success = true;
	switch (parse_types[chunk_col_id].type_id) {
	case LogicalTypeId::BOOLEAN:
		success =
		    TryCastStringBool(value_ptr, size, static_cast<bool *>(vector_ptr[chunk_col_id])[number_of_rows], false);
		break;
	case LogicalTypeId::TINYINT:
		success = TrySimpleIntegerCast(value_ptr, size, static_cast<int8_t *>(vector_ptr[chunk_col_id])[number_of_rows],
		                               false);
		break;
	case LogicalTypeId::SMALLINT:
		success = TrySimpleIntegerCast(value_ptr, size,
		                               static_cast<int16_t *>(vector_ptr[chunk_col_id])[number_of_rows], false);
		break;
	case LogicalTypeId::INTEGER:
		success = TrySimpleIntegerCast(value_ptr, size,
		                               static_cast<int32_t *>(vector_ptr[chunk_col_id])[number_of_rows], false);
		break;
	case LogicalTypeId::BIGINT:
		success = TrySimpleIntegerCast(value_ptr, size,
		                               static_cast<int64_t *>(vector_ptr[chunk_col_id])[number_of_rows], false);
		break;
	case LogicalTypeId::UTINYINT:
		success = TrySimpleIntegerCast<uint8_t, false>(
		    value_ptr, size, static_cast<uint8_t *>(vector_ptr[chunk_col_id])[number_of_rows], false);
		break;
	case LogicalTypeId::USMALLINT:
		success = TrySimpleIntegerCast<uint16_t, false>(
		    value_ptr, size, static_cast<uint16_t *>(vector_ptr[chunk_col_id])[number_of_rows], false);
		break;
	case LogicalTypeId::UINTEGER:
		success = TrySimpleIntegerCast<uint32_t, false>(
		    value_ptr, size, static_cast<uint32_t *>(vector_ptr[chunk_col_id])[number_of_rows], false);
		break;
	case LogicalTypeId::UBIGINT:
		success = TrySimpleIntegerCast<uint64_t, false>(
		    value_ptr, size, static_cast<uint64_t *>(vector_ptr[chunk_col_id])[number_of_rows], false);
		break;
	case LogicalTypeId::DOUBLE:
		success =
		    TryDoubleCast<double>(value_ptr, size, static_cast<double *>(vector_ptr[chunk_col_id])[number_of_rows],
		                          false, state_machine.options.decimal_separator[0]);
		break;
	case LogicalTypeId::FLOAT:
		success = TryDoubleCast<float>(value_ptr, size, static_cast<float *>(vector_ptr[chunk_col_id])[number_of_rows],
		                               false, state_machine.options.decimal_separator[0]);
		break;
	case LogicalTypeId::DATE: {
		if (!date_format.Empty()) {
			success = date_format.TryParseDate(value_ptr, size,
			                                   static_cast<date_t *>(vector_ptr[chunk_col_id])[number_of_rows]);
		} else {
			idx_t pos;
			bool special;
			success = Date::TryConvertDate(value_ptr, size, pos,
			                               static_cast<date_t *>(vector_ptr[chunk_col_id])[number_of_rows], special,
			                               false) == DateCastResult::SUCCESS;
		}
		break;
	}
	case LogicalTypeId::TIME: {
		idx_t pos;
		success = Time::TryConvertTime(value_ptr, size, pos,
		                               static_cast<dtime_t *>(vector_ptr[chunk_col_id])[number_of_rows], false);
		break;
	}
	case LogicalTypeId::TIMESTAMP:
	case LogicalTypeId::TIMESTAMP_TZ: {
		if (!timestamp_format.Empty()) {
			success = timestamp_format.TryParseTimestamp(
			    value_ptr, size, static_cast<timestamp_t *>(vector_ptr[chunk_col_id])[number_of_rows]);
		} else {
			success = Timestamp::TryConvertTimestamp(
			              value_ptr, size, static_cast<timestamp_t *>(vector_ptr[chunk_col_id])[number_of_rows]) ==
			          TimestampCastResult::SUCCESS;
		}
		break;
	}
	case LogicalTypeId::DECIMAL: {
		if (decimal_separator == ',') {
			switch (parse_types[chunk_col_id].internal_type) {
			case PhysicalType::INT16:
				success = TryDecimalStringCast<int16_t, ','>(
				    value_ptr, size, static_cast<int16_t *>(vector_ptr[chunk_col_id])[number_of_rows],
				    parse_types[chunk_col_id].width, parse_types[chunk_col_id].scale);
				break;
			case PhysicalType::INT32:
				success = TryDecimalStringCast<int32_t, ','>(
				    value_ptr, size, static_cast<int32_t *>(vector_ptr[chunk_col_id])[number_of_rows],
				    parse_types[chunk_col_id].width, parse_types[chunk_col_id].scale);
				break;
			case PhysicalType::INT64:
				success = TryDecimalStringCast<int64_t, ','>(
				    value_ptr, size, static_cast<int64_t *>(vector_ptr[chunk_col_id])[number_of_rows],
				    parse_types[chunk_col_id].width, parse_types[chunk_col_id].scale);
				break;
			case PhysicalType::INT128:
				success = TryDecimalStringCast<hugeint_t, ','>(
				    value_ptr, size, static_cast<hugeint_t *>(vector_ptr[chunk_col_id])[number_of_rows],
				    parse_types[chunk_col_id].width, parse_types[chunk_col_id].scale);
				break;
			default:
				throw InternalException("Invalid Physical Type for Decimal Value. Physical Type: " +
				                        TypeIdToString(parse_types[chunk_col_id].internal_type));
			}

		} else if (decimal_separator == '.') {
			switch (parse_types[chunk_col_id].internal_type) {
			case PhysicalType::INT16:
				success = TryDecimalStringCast(value_ptr, size,
				                               static_cast<int16_t *>(vector_ptr[chunk_col_id])[number_of_rows],
				                               parse_types[chunk_col_id].width, parse_types[chunk_col_id].scale);
				break;
			case PhysicalType::INT32:
				success = TryDecimalStringCast(value_ptr, size,
				                               static_cast<int32_t *>(vector_ptr[chunk_col_id])[number_of_rows],
				                               parse_types[chunk_col_id].width, parse_types[chunk_col_id].scale);
				break;
			case PhysicalType::INT64:
				success = TryDecimalStringCast(value_ptr, size,
				                               static_cast<int64_t *>(vector_ptr[chunk_col_id])[number_of_rows],
				                               parse_types[chunk_col_id].width, parse_types[chunk_col_id].scale);
				break;
			case PhysicalType::INT128:
				success = TryDecimalStringCast(value_ptr, size,
				                               static_cast<hugeint_t *>(vector_ptr[chunk_col_id])[number_of_rows],
				                               parse_types[chunk_col_id].width, parse_types[chunk_col_id].scale);
				break;
			default:
				throw InternalException("Invalid Physical Type for Decimal Value. Physical Type: " +
				                        TypeIdToString(parse_types[chunk_col_id].internal_type));
			}
		} else {
			throw InvalidInputException("Decimals can only have ',' and '.' as decimal separators");
		}
		break;
	}
	default: {
		// By default, we add a string
		// We only evaluate if a string is utf8 valid, if it's actually a varchar
		if (parse_types[chunk_col_id].validate_utf8 &&
		    !Utf8Proc::IsValid(value_ptr, UnsafeNumericCast<uint32_t>(size))) {
			bool force_error = !state_machine.options.ignore_errors.GetValue() && sniffing;
			// Invalid unicode, we must error
			if (force_error) {
				HandleUnicodeError(cur_col_id, last_position);
			}
			// If we got here, we are ignoring errors, hence we must ignore this line.
			current_errors.Insert(INVALID_UNICODE, cur_col_id, chunk_col_id, last_position);
			static_cast<string_t *>(vector_ptr[chunk_col_id])[number_of_rows] = StringVector::AddStringOrBlob(
			    parse_chunk.data[chunk_col_id], string_t(value_ptr, UnsafeNumericCast<uint32_t>(0)));
			break;
		}
		if (allocate) {
			// If it's a value produced over multiple buffers, we must allocate
			static_cast<string_t *>(vector_ptr[chunk_col_id])[number_of_rows] = StringVector::AddStringOrBlob(
			    parse_chunk.data[chunk_col_id], string_t(value_ptr, UnsafeNumericCast<uint32_t>(size)));
		} else {
			static_cast<string_t *>(vector_ptr[chunk_col_id])[number_of_rows] =
			    string_t(value_ptr, UnsafeNumericCast<uint32_t>(size));
		}
		break;
	}
	}
	if (!success) {
		current_errors.Insert(CAST_ERROR, cur_col_id, chunk_col_id, last_position);
		if (!state_machine.options.IgnoreErrors()) {
			// We have to write the cast error message.
			std::ostringstream error;
			// Casting Error Message
			error << "Could not convert string \"" << std::string(value_ptr, size) << "\" to \'"
			      << LogicalTypeIdToString(parse_types[chunk_col_id].type_id) << "\'";
			auto error_string = error.str();
			FullLinePosition::SanitizeError(error_string);

			current_errors.ModifyErrorMessageOfLastError(error_string);
		}
	}
	cur_col_id++;
	chunk_col_id++;
}

DataChunk &StringValueResult::ToChunk() {
	if (number_of_rows < 0) {
		throw InternalException("CSVScanner: ToChunk() function. Has a negative number of rows, this indicates an "
		                        "issue with the error handler.");
	}
	parse_chunk.SetCardinality(static_cast<idx_t>(number_of_rows));
	return parse_chunk;
}

void StringValueResult::Reset() {
	if (number_of_rows == 0) {
		return;
	}
	number_of_rows = 0;
	cur_col_id = 0;
	chunk_col_id = 0;
	for (auto &v : validity_mask) {
		v->SetAllValid(result_size);
	}
	// We keep a reference to the buffer from our current iteration if it already exists
	shared_ptr<CSVBufferHandle> cur_buffer;
	if (buffer_handles.find(iterator.GetBufferIdx()) != buffer_handles.end()) {
		cur_buffer = buffer_handles[iterator.GetBufferIdx()];
	}
	buffer_handles.clear();
	idx_t actual_size = 0;
	if (cur_buffer) {
		buffer_handles[cur_buffer->buffer_idx] = cur_buffer;
		actual_size = cur_buffer->actual_size;
	}
	current_errors.Reset();
	borked_rows.clear();
	current_line_position.begin = {iterator.pos.buffer_idx, iterator.pos.buffer_pos, actual_size};
	current_line_position.end = current_line_position.begin;
}

void StringValueResult::AddQuotedValue(StringValueResult &result, const idx_t buffer_pos) {
	if (!result.unquoted) {
		result.current_errors.Insert(UNTERMINATED_QUOTES, result.cur_col_id, result.chunk_col_id, result.last_position);
	}
	// remove potential empty values
	idx_t length = buffer_pos - result.quoted_position - 1;
	while (length > 0 && result.ignore_empty_values &&
	       result.buffer_ptr[result.quoted_position + 1 + length - 1] == ' ') {
		length--;
	}
	length--;
	AddPossiblyEscapedValue(result, buffer_pos, result.buffer_ptr + result.quoted_position + 1, length,
	                        buffer_pos < result.last_position.buffer_pos + 2);
	result.quoted = false;
}

void StringValueResult::AddPossiblyEscapedValue(StringValueResult &result, const idx_t buffer_pos,
                                                const char *value_ptr, const idx_t length, const bool empty) {
	if (result.escaped) {
		if (result.projecting_columns) {
			if (!result.projected_columns[result.cur_col_id]) {
				result.cur_col_id++;
				result.escaped = false;
				return;
			}
		}
		if (result.cur_col_id >= result.number_of_columns &&
		    !result.state_machine.state_machine_options.strict_mode.GetValue()) {
			return;
		}
		if (!result.HandleTooManyColumnsError(value_ptr, length)) {
			// If it's an escaped value we have to remove all the escapes, this is not really great
			// If we are going to escape, this vector must be a varchar vector
			if (result.parse_chunk.data[result.chunk_col_id].GetType() != LogicalType::VARCHAR) {
				result.current_errors.Insert(CAST_ERROR, result.cur_col_id, result.chunk_col_id, result.last_position);
				if (!result.state_machine.options.IgnoreErrors()) {
					// We have to write the cast error message.
					std::ostringstream error;
					// Casting Error Message
					error << "Could not convert string \"" << std::string(value_ptr, length) << "\" to \'"
					      << LogicalTypeIdToString(result.parse_types[result.chunk_col_id].type_id) << "\'";
					auto error_string = error.str();
					FullLinePosition::SanitizeError(error_string);
					result.current_errors.ModifyErrorMessageOfLastError(error_string);
				}
				result.cur_col_id++;
				result.chunk_col_id++;
			} else {
				auto value = StringValueScanner::RemoveEscape(
				    value_ptr, length, result.state_machine.dialect_options.state_machine_options.escape.GetValue(),
				    result.state_machine.dialect_options.state_machine_options.quote.GetValue(),
				    result.state_machine.dialect_options.state_machine_options.strict_mode.GetValue(),
				    result.parse_chunk.data[result.chunk_col_id]);
				result.AddValueToVector(value.GetData(), value.GetSize());
			}
		}
	} else {
		if (empty) {
			// empty value
			auto value = string_t();
			result.AddValueToVector(value.GetData(), value.GetSize());
		} else {
			result.AddValueToVector(value_ptr, length);
		}
	}
	result.escaped = false;
}

inline idx_t StringValueResult::HandleMultiDelimiter(const idx_t buffer_pos) const {
	idx_t size = buffer_pos - last_position.buffer_pos - extra_delimiter_bytes;
	if (buffer_pos < last_position.buffer_pos + extra_delimiter_bytes) {
		// If this is a scenario where the value is null, that is fine (e.g., delim = '||' and line is: A||)
		if (buffer_pos == last_position.buffer_pos) {
			size = 0;
		} else {
			// Otherwise something went wrong.
			throw InternalException(
			    "Value size is lower than the number of extra delimiter bytes in the HandleMultiDelimiter(). "
			    "buffer_pos = %d, last_position.buffer_pos = %d, extra_delimiter_bytes = %d",
			    buffer_pos, last_position.buffer_pos, extra_delimiter_bytes);
		}
	}
	return size;
}

void StringValueResult::AddValue(StringValueResult &result, const idx_t buffer_pos) {
	if (result.last_position.buffer_pos > buffer_pos) {
		return;
	}
	if (result.quoted) {
		AddQuotedValue(result, buffer_pos - result.extra_delimiter_bytes);
	} else if (result.escaped) {
		AddPossiblyEscapedValue(result, buffer_pos, result.buffer_ptr + result.last_position.buffer_pos,
		                        buffer_pos - result.last_position.buffer_pos, false);
	} else {
		result.AddValueToVector(result.buffer_ptr + result.last_position.buffer_pos,
		                        result.HandleMultiDelimiter(buffer_pos));
	}
	result.last_position.buffer_pos = buffer_pos + 1;
}

void StringValueResult::HandleUnicodeError(idx_t col_idx, LinePosition &error_position) {

	bool first_nl = false;
	auto borked_line = current_line_position.ReconstructCurrentLine(first_nl, buffer_handles, PrintErrorLine());
	LinesPerBoundary lines_per_batch(iterator.GetBoundaryIdx(), lines_read);
	if (current_line_position.begin == error_position) {
		auto csv_error = CSVError::InvalidUTF8(state_machine.options, col_idx, lines_per_batch, borked_line,
		                                       current_line_position.begin.GetGlobalPosition(requested_size, first_nl),
		                                       error_position.GetGlobalPosition(requested_size, first_nl), path);
		error_handler.Error(csv_error, true);
	} else {
		auto csv_error = CSVError::InvalidUTF8(state_machine.options, col_idx, lines_per_batch, borked_line,
		                                       current_line_position.begin.GetGlobalPosition(requested_size, first_nl),
		                                       error_position.GetGlobalPosition(requested_size), path);
		error_handler.Error(csv_error, true);
	}
}

bool LineError::HandleErrors(StringValueResult &result) {
	bool skip_sniffing = false;
	for (auto &cur_error : current_errors) {
		if (cur_error.type == CSVErrorType::INVALID_UNICODE) {
			skip_sniffing = true;
		}
	}
	skip_sniffing = result.sniffing && skip_sniffing;

	if ((ignore_errors || skip_sniffing) && is_error_in_line && !result.figure_out_new_line) {
		result.RemoveLastLine();
		Reset();
		return true;
	}
	// Reconstruct CSV Line
	for (auto &cur_error : current_errors) {
		LinesPerBoundary lines_per_batch(result.iterator.GetBoundaryIdx(), result.lines_read);
		bool first_nl = false;
		auto borked_line = result.current_line_position.ReconstructCurrentLine(first_nl, result.buffer_handles,
		                                                                       result.PrintErrorLine());
		CSVError csv_error;
		auto col_idx = cur_error.col_idx;
		auto &line_pos = cur_error.error_position;

		switch (cur_error.type) {
		case TOO_MANY_COLUMNS:
		case TOO_FEW_COLUMNS:
			if (result.current_line_position.begin == line_pos) {
				csv_error = CSVError::IncorrectColumnAmountError(
				    result.state_machine.options, col_idx, lines_per_batch, borked_line,
				    result.current_line_position.begin.GetGlobalPosition(result.requested_size, first_nl),
				    line_pos.GetGlobalPosition(result.requested_size, first_nl), result.path);
			} else {
				csv_error = CSVError::IncorrectColumnAmountError(
				    result.state_machine.options, col_idx, lines_per_batch, borked_line,
				    result.current_line_position.begin.GetGlobalPosition(result.requested_size, first_nl),
				    line_pos.GetGlobalPosition(result.requested_size), result.path);
			}
			break;
		case INVALID_UNICODE: {
			if (result.current_line_position.begin == line_pos) {
				csv_error = CSVError::InvalidUTF8(
				    result.state_machine.options, col_idx, lines_per_batch, borked_line,
				    result.current_line_position.begin.GetGlobalPosition(result.requested_size, first_nl),
				    line_pos.GetGlobalPosition(result.requested_size, first_nl), result.path);
			} else {
				csv_error = CSVError::InvalidUTF8(
				    result.state_machine.options, col_idx, lines_per_batch, borked_line,
				    result.current_line_position.begin.GetGlobalPosition(result.requested_size, first_nl),
				    line_pos.GetGlobalPosition(result.requested_size), result.path);
			}
			if (!StringValueScanner::CanDirectlyCast(result.csv_file_scan->file_types[col_idx], result.icu_loaded)) {
				result.number_of_rows--;
			}
			break;
		}
		case UNTERMINATED_QUOTES:
			if (result.current_line_position.begin == line_pos) {
				csv_error = CSVError::UnterminatedQuotesError(
				    result.state_machine.options, col_idx, lines_per_batch, borked_line,
				    result.current_line_position.begin.GetGlobalPosition(result.requested_size, first_nl),
				    line_pos.GetGlobalPosition(result.requested_size, first_nl), result.path);
			} else {
				csv_error = CSVError::UnterminatedQuotesError(
				    result.state_machine.options, col_idx, lines_per_batch, borked_line,
				    result.current_line_position.begin.GetGlobalPosition(result.requested_size, first_nl),
				    line_pos.GetGlobalPosition(result.requested_size), result.path);
			}
			break;
		case CAST_ERROR: {
			string column_name;
			LogicalTypeId type_id = LogicalTypeId::INVALID;
			if (cur_error.col_idx < result.names.size()) {
				column_name = result.names[cur_error.col_idx];
			}
			if (cur_error.col_idx < result.number_of_columns) {
				type_id = result.parse_types[cur_error.chunk_idx].type_id;
			}
			if (result.current_line_position.begin == line_pos) {
				csv_error = CSVError::CastError(
				    result.state_machine.options, column_name, cur_error.error_message, cur_error.col_idx, borked_line,
				    lines_per_batch,
				    result.current_line_position.begin.GetGlobalPosition(result.requested_size, first_nl),
				    line_pos.GetGlobalPosition(result.requested_size, first_nl), type_id, result.path);
			} else {
				csv_error = CSVError::CastError(
				    result.state_machine.options, column_name, cur_error.error_message, cur_error.col_idx, borked_line,
				    lines_per_batch,
				    result.current_line_position.begin.GetGlobalPosition(result.requested_size, first_nl),
				    line_pos.GetGlobalPosition(result.requested_size), type_id, result.path);
			}
		} break;
		case MAXIMUM_LINE_SIZE:
			csv_error = CSVError::LineSizeError(
			    result.state_machine.options, lines_per_batch, borked_line,
			    result.current_line_position.begin.GetGlobalPosition(result.requested_size, first_nl), result.path);
			break;
		case INVALID_STATE:
			if (result.current_line_position.begin == line_pos) {
				csv_error = CSVError::InvalidState(
				    result.state_machine.options, col_idx, lines_per_batch, borked_line,
				    result.current_line_position.begin.GetGlobalPosition(result.requested_size, first_nl),
				    line_pos.GetGlobalPosition(result.requested_size, first_nl), result.path);
			} else {
				csv_error = CSVError::InvalidState(
				    result.state_machine.options, col_idx, lines_per_batch, borked_line,
				    result.current_line_position.begin.GetGlobalPosition(result.requested_size, first_nl),
				    line_pos.GetGlobalPosition(result.requested_size), result.path);
			}
			break;
		default:
			throw InvalidInputException("CSV Error not allowed when inserting row");
		}
		result.error_handler.Error(csv_error);
	}
	if (is_error_in_line && scan_id != StringValueScanner::LINE_FINDER_ID) {
		if (result.sniffing) {
			// If we are sniffing we just remove the line
			result.RemoveLastLine();
		} else {
			// Otherwise, we add it to the borked rows to remove it later and just cleanup the column variables.
			result.borked_rows.insert(static_cast<idx_t>(result.number_of_rows));
			result.cur_col_id = 0;
			result.chunk_col_id = 0;
		}
		Reset();
		return true;
	}
	return false;
}

void StringValueResult::QuotedNewLine(StringValueResult &result) {
	result.quoted_new_line = true;
}

void StringValueResult::NullPaddingQuotedNewlineCheck() const {
	// We do some checks for null_padding correctness
	if (state_machine.options.null_padding && iterator.IsBoundarySet() && quoted_new_line) {
		// If we have null_padding set, we found a quoted new line, we are scanning the file in parallel; We error.
		LinesPerBoundary lines_per_batch(iterator.GetBoundaryIdx(), lines_read);
		auto csv_error = CSVError::NullPaddingFail(state_machine.options, lines_per_batch, path);
		error_handler.Error(csv_error);
	}
}

bool StringValueResult::AddRowInternal() {
	LinePosition current_line_start = {iterator.pos.buffer_idx, iterator.pos.buffer_pos, buffer_size};
	idx_t current_line_size = current_line_start - current_line_position.end;
	if (store_line_size) {
		error_handler.NewMaxLineSize(current_line_size);
	}
	current_line_position.begin = current_line_position.end;
	current_line_position.end = current_line_start;
	if (current_line_size > state_machine.options.maximum_line_size.GetValue()) {
		current_errors.Insert(MAXIMUM_LINE_SIZE, 1, chunk_col_id, last_position, current_line_size);
	}
	if (!state_machine.options.null_padding) {
		for (idx_t col_idx = cur_col_id; col_idx < number_of_columns; col_idx++) {
			current_errors.Insert(TOO_FEW_COLUMNS, col_idx - 1, chunk_col_id, last_position);
		}
	}

	if (current_errors.HandleErrors(*this)) {
		D_ASSERT(buffer_handles.find(current_line_position.begin.buffer_idx) != buffer_handles.end());
		D_ASSERT(buffer_handles.find(current_line_position.end.buffer_idx) != buffer_handles.end());
		line_positions_per_row[static_cast<idx_t>(number_of_rows)] = current_line_position;
		number_of_rows++;
		if (static_cast<idx_t>(number_of_rows) >= result_size) {
			// We have a full chunk
			return true;
		}
		return false;
	}
	NullPaddingQuotedNewlineCheck();
	quoted_new_line = false;
	// We need to check if we are getting the correct number of columns here.
	// If columns are correct, we add it, and that's it.
	if (cur_col_id < number_of_columns) {
		// We have too few columns:
		if (null_padding) {
			while (cur_col_id < number_of_columns) {
				bool empty = false;
				if (cur_col_id < state_machine.options.force_not_null.size()) {
					empty = state_machine.options.force_not_null[cur_col_id];
				}
				if (projecting_columns) {
					if (!projected_columns[cur_col_id]) {
						cur_col_id++;
						continue;
					}
				}
				if (empty) {
					static_cast<string_t *>(vector_ptr[chunk_col_id])[number_of_rows] = string_t();
				} else {
					validity_mask[chunk_col_id]->SetInvalid(static_cast<idx_t>(number_of_rows));
				}
				cur_col_id++;
				chunk_col_id++;
			}
		} else {
			// If we are not null-padding this is an error
			if (!state_machine.options.IgnoreErrors()) {
				bool first_nl = false;
				auto borked_line =
				    current_line_position.ReconstructCurrentLine(first_nl, buffer_handles, PrintErrorLine());
				LinesPerBoundary lines_per_batch(iterator.GetBoundaryIdx(), lines_read);
				if (current_line_position.begin == last_position) {
					auto csv_error = CSVError::IncorrectColumnAmountError(
					    state_machine.options, cur_col_id - 1, lines_per_batch, borked_line,
					    current_line_position.begin.GetGlobalPosition(requested_size, first_nl),
					    last_position.GetGlobalPosition(requested_size, first_nl), path);
					error_handler.Error(csv_error);
				} else {
					auto csv_error = CSVError::IncorrectColumnAmountError(
					    state_machine.options, cur_col_id - 1, lines_per_batch, borked_line,
					    current_line_position.begin.GetGlobalPosition(requested_size, first_nl),
					    last_position.GetGlobalPosition(requested_size), path);
					error_handler.Error(csv_error);
				}
			}
			// If we are here we ignore_errors, so we delete this line
			RemoveLastLine();
		}
	}
	D_ASSERT(buffer_handles.find(current_line_position.begin.buffer_idx) != buffer_handles.end());
	D_ASSERT(buffer_handles.find(current_line_position.end.buffer_idx) != buffer_handles.end());
	line_positions_per_row[static_cast<idx_t>(number_of_rows)] = current_line_position;
	cur_col_id = 0;
	chunk_col_id = 0;
	number_of_rows++;
	if (static_cast<idx_t>(number_of_rows) >= result_size) {
		// We have a full chunk
		return true;
	}
	return false;
}

bool StringValueResult::AddRow(StringValueResult &result, const idx_t buffer_pos) {
	if (result.last_position.buffer_pos <= buffer_pos) {
		// We add the value
		if (result.quoted) {
			AddQuotedValue(result, buffer_pos);
		} else {
			char *value_ptr = result.buffer_ptr + result.last_position.buffer_pos;
			idx_t size = buffer_pos - result.last_position.buffer_pos;
			if (result.escaped) {
				AddPossiblyEscapedValue(result, buffer_pos, value_ptr, size, size == 0);
			} else {
				result.AddValueToVector(value_ptr, size);
			}
		}
		if (result.state_machine.dialect_options.state_machine_options.new_line == NewLineIdentifier::CARRY_ON) {
			if (result.states.states[1] == CSVState::RECORD_SEPARATOR) {
				// Even though this is marked as a carry on, this is a hippie mixie
				result.last_position.buffer_pos = buffer_pos + 1;
			} else {
				result.last_position.buffer_pos = buffer_pos + 2;
			}
		} else {
			result.last_position.buffer_pos = buffer_pos + 1;
		}
	}

	// We add the value
	return result.AddRowInternal();
}

void StringValueResult::InvalidState(StringValueResult &result) {
	if (result.quoted) {
		result.current_errors.Insert(UNTERMINATED_QUOTES, result.cur_col_id, result.chunk_col_id, result.last_position);
	} else {
		result.current_errors.Insert(INVALID_STATE, result.cur_col_id, result.chunk_col_id, result.last_position);
	}
}

bool StringValueResult::EmptyLine(StringValueResult &result, const idx_t buffer_pos) {
	// We care about empty lines if this is a single column csv file
	result.last_position = {result.iterator.pos.buffer_idx, result.iterator.pos.buffer_pos + 1, result.buffer_size};
	if (result.states.IsCarriageReturn() &&
	    result.state_machine.dialect_options.state_machine_options.new_line == NewLineIdentifier::CARRY_ON) {
		result.last_position.buffer_pos++;
	}
	if (result.number_of_columns == 1) {
		for (idx_t i = 0; i < result.null_str_count; i++) {
			if (result.null_str_size[i] == 0) {
				bool empty = false;
				if (!result.state_machine.options.force_not_null.empty()) {
					empty = result.state_machine.options.force_not_null[0];
				}
				if (empty) {
					static_cast<string_t *>(result.vector_ptr[0])[result.number_of_rows] = string_t();
				} else {
					result.validity_mask[0]->SetInvalid(static_cast<idx_t>(result.number_of_rows));
				}
				result.number_of_rows++;
			}
		}
		if (static_cast<idx_t>(result.number_of_rows) >= result.result_size) {
			// We have a full chunk
			return true;
		}
	}
	return false;
}

StringValueScanner::StringValueScanner(idx_t scanner_idx_p, const shared_ptr<CSVBufferManager> &buffer_manager,
                                       const shared_ptr<CSVStateMachine> &state_machine,
                                       const shared_ptr<CSVErrorHandler> &error_handler,
                                       const shared_ptr<CSVFileScan> &csv_file_scan, bool sniffing,
                                       const CSVIterator &boundary, idx_t result_size)
    : BaseScanner(buffer_manager, state_machine, error_handler, sniffing, csv_file_scan, boundary),
      scanner_idx(scanner_idx_p),
      result(states, *state_machine, cur_buffer_handle, BufferAllocator::Get(buffer_manager->context), result_size,
             iterator.pos.buffer_pos, *error_handler, iterator,
             buffer_manager->context.client_data->debug_set_max_line_length, csv_file_scan, lines_read, sniffing,
             buffer_manager->GetFilePath(), scanner_idx_p),
      start_pos(0) {
	iterator.buffer_size = state_machine->options.buffer_size_option.GetValue();
}

StringValueScanner::StringValueScanner(const shared_ptr<CSVBufferManager> &buffer_manager,
                                       const shared_ptr<CSVStateMachine> &state_machine,
                                       const shared_ptr<CSVErrorHandler> &error_handler, idx_t result_size,
                                       const CSVIterator &boundary)
    : BaseScanner(buffer_manager, state_machine, error_handler, false, nullptr, boundary), scanner_idx(0),
      result(states, *state_machine, cur_buffer_handle, Allocator::DefaultAllocator(), result_size,
             iterator.pos.buffer_pos, *error_handler, iterator,
             buffer_manager->context.client_data->debug_set_max_line_length, csv_file_scan, lines_read, sniffing,
             buffer_manager->GetFilePath(), 0),
      start_pos(0) {
	iterator.buffer_size = state_machine->options.buffer_size_option.GetValue();
}

unique_ptr<StringValueScanner> StringValueScanner::GetCSVScanner(ClientContext &context, CSVReaderOptions &options,
                                                                 const MultiFileOptions &file_options) {
	auto state_machine = make_shared_ptr<CSVStateMachine>(options, options.dialect_options.state_machine_options,
	                                                      CSVStateMachineCache::Get(context));

	state_machine->dialect_options.num_cols = options.dialect_options.num_cols;
	state_machine->dialect_options.header = options.dialect_options.header;
	auto buffer_manager = make_shared_ptr<CSVBufferManager>(context, options, options.file_path, 0);
	idx_t rows_to_skip = state_machine->options.GetSkipRows() + state_machine->options.GetHeader();
	rows_to_skip = std::max(rows_to_skip, state_machine->dialect_options.rows_until_header +
	                                          state_machine->dialect_options.header.GetValue());
	auto it = BaseScanner::SkipCSVRows(buffer_manager, state_machine, rows_to_skip);
	auto scanner = make_uniq<StringValueScanner>(buffer_manager, state_machine, make_shared_ptr<CSVErrorHandler>(),
	                                             STANDARD_VECTOR_SIZE, it);
	scanner->csv_file_scan = make_shared_ptr<CSVFileScan>(context, options.file_path, options, file_options);
	scanner->csv_file_scan->InitializeProjection();
	return scanner;
}

bool StringValueScanner::FinishedIterator() const {
	return iterator.done;
}

StringValueResult &StringValueScanner::ParseChunk() {
	result.Reset();
	ParseChunkInternal(result);
	return result;
}

void StringValueScanner::Flush(DataChunk &insert_chunk) {
	bool continue_processing;
	do {
		continue_processing = false;
		auto &process_result = ParseChunk();
		// First Get Parsed Chunk
		auto &parse_chunk = process_result.ToChunk();
		insert_chunk.Reset();
		// We have to check if we got to error
		error_handler->ErrorIfNeeded();
		if (parse_chunk.size() == 0) {
			return;
		}
		// convert the columns in the parsed chunk to the types of the table
		insert_chunk.SetCardinality(parse_chunk);

		// We keep track of the borked lines, in case we are ignoring errors
		D_ASSERT(csv_file_scan);

		auto &names = csv_file_scan->GetNames();
		// Now Do the cast-aroo
		for (idx_t i = 0; i < csv_file_scan->column_ids.size(); i++) {
			idx_t result_idx = i;
			if (!csv_file_scan->projection_ids.empty()) {
				result_idx = csv_file_scan->projection_ids[i].second;
			}
			if (i >= parse_chunk.ColumnCount()) {
				throw InvalidInputException("Mismatch between the schema of different files");
			}
			auto &parse_vector = parse_chunk.data[i];
			auto &result_vector = insert_chunk.data[result_idx];
			auto &type = result_vector.GetType();
			auto &parse_type = parse_vector.GetType();
			if (!type.IsJSONType() && (type == LogicalType::VARCHAR ||
			                           (type != LogicalType::VARCHAR && parse_type != LogicalType::VARCHAR))) {
				// reinterpret rather than reference
				result_vector.Reinterpret(parse_vector);
			} else {
				string error_message;
				idx_t line_error = 0;
				if (VectorOperations::TryCast(buffer_manager->context, parse_vector, result_vector, parse_chunk.size(),
				                              &error_message, false, true)) {
					continue;
				}
				// An error happened, to propagate it we need to figure out the exact line where the casting failed.
				UnifiedVectorFormat inserted_column_data;
				result_vector.ToUnifiedFormat(parse_chunk.size(), inserted_column_data);
				UnifiedVectorFormat parse_column_data;
				parse_vector.ToUnifiedFormat(parse_chunk.size(), parse_column_data);

				for (; line_error < parse_chunk.size(); line_error++) {
					if (!inserted_column_data.validity.RowIsValid(line_error) &&
					    parse_column_data.validity.RowIsValid(line_error)) {
						break;
					}
				}
<<<<<<< HEAD
				if (!state_machine->options.IgnoreErrors()) {
					LinesPerBoundary lines_per_batch(iterator.GetBoundaryIdx(),
					                                 lines_read - parse_chunk.size() + line_error);
					bool first_nl = false;
					auto borked_line = result.line_positions_per_row[line_error].ReconstructCurrentLine(
					    first_nl, result.buffer_handles, result.PrintErrorLine());
					std::ostringstream error;
					error << "Could not convert string \"" << parse_vector.GetValue(line_error) << "\" to \'"
					      << type.ToString() << "\'";
					string error_msg = error.str();
					FullLinePosition::SanitizeError(error_msg);
					auto csv_error = CSVError::CastError(
					    state_machine->options, names[col_idx], error_msg, col_idx, borked_line, lines_per_batch,
					    result.line_positions_per_row[line_error].begin.GetGlobalPosition(result.result_size, first_nl),
					    optional_idx::Invalid(), result_vector.GetType().id(), result.path);
					error_handler->Error(csv_error);
				}
			}
			result.borked_rows.insert(line_error++);
			D_ASSERT(state_machine->options.ignore_errors.GetValue());
			// We are ignoring errors. We must continue but ignoring borked-rows
			for (; line_error < parse_chunk.size(); line_error++) {
				if (!inserted_column_data.validity.RowIsValid(line_error) &&
				    parse_column_data.validity.RowIsValid(line_error)) {
					result.borked_rows.insert(line_error);
					vector<Value> row;
					for (idx_t col = 0; col < parse_chunk.ColumnCount(); col++) {
						row.push_back(parse_chunk.GetValue(col, line_error));
=======
				{
					if (state_machine->options.ignore_errors.GetValue()) {
						vector<Value> row;
						for (idx_t col = 0; col < parse_chunk.ColumnCount(); col++) {
							row.push_back(parse_chunk.GetValue(col, line_error));
						}
>>>>>>> 9c5eb01f
					}
					if (!state_machine->options.IgnoreErrors()) {
						LinesPerBoundary lines_per_batch(iterator.GetBoundaryIdx(),
						                                 lines_read - parse_chunk.size() + line_error);
						bool first_nl = false;
						auto borked_line = result.line_positions_per_row[line_error].ReconstructCurrentLine(
						    first_nl, result.buffer_handles, result.PrintErrorLine());
						std::ostringstream error;
						error << "Could not convert string \"" << parse_vector.GetValue(line_error) << "\" to \'"
						      << type.ToString() << "\'";
						string error_msg = error.str();
<<<<<<< HEAD
						FullLinePosition::SanitizeError(error_msg);
=======
						SanitizeError(error_msg);
						idx_t row_byte_pos = 0;
						if (!(result.line_positions_per_row[line_error].begin ==
						      result.line_positions_per_row[line_error].end)) {
							row_byte_pos = result.line_positions_per_row[line_error].begin.GetGlobalPosition(
							    result.result_size, first_nl);
						}
>>>>>>> 9c5eb01f
						auto csv_error = CSVError::CastError(
						    state_machine->options, names[i], error_msg, i, borked_line, lines_per_batch, row_byte_pos,
						    optional_idx::Invalid(), result_vector.GetType().id(), result.path);
						error_handler->Error(csv_error);
					}
				}
				result.borked_rows.insert(line_error++);
				D_ASSERT(state_machine->options.ignore_errors.GetValue());
				// We are ignoring errors. We must continue but ignoring borked-rows
				for (; line_error < parse_chunk.size(); line_error++) {
					if (!inserted_column_data.validity.RowIsValid(line_error) &&
					    parse_column_data.validity.RowIsValid(line_error)) {
						result.borked_rows.insert(line_error);
						vector<Value> row;
						for (idx_t col = 0; col < parse_chunk.ColumnCount(); col++) {
							row.push_back(parse_chunk.GetValue(col, line_error));
						}
						if (!state_machine->options.IgnoreErrors()) {
							LinesPerBoundary lines_per_batch(iterator.GetBoundaryIdx(),
							                                 lines_read - parse_chunk.size() + line_error);
							bool first_nl = false;
							auto borked_line = result.line_positions_per_row[line_error].ReconstructCurrentLine(
							    first_nl, result.buffer_handles, result.PrintErrorLine());
							std::ostringstream error;
							// Casting Error Message
							error << "Could not convert string \"" << parse_vector.GetValue(line_error) << "\" to \'"
							      << LogicalTypeIdToString(type.id()) << "\'";
							string error_msg = error.str();
							SanitizeError(error_msg);
							auto csv_error = CSVError::CastError(
							    state_machine->options, names[i], error_msg, i, borked_line, lines_per_batch,
							    result.line_positions_per_row[line_error].begin.GetGlobalPosition(result.result_size,
							                                                                      first_nl),
							    optional_idx::Invalid(), result_vector.GetType().id(), result.path);
							error_handler->Error(csv_error);
						}
					}
				}
			}
		}
		if (!result.borked_rows.empty()) {
			// We must remove the borked lines from our chunk
			SelectionVector successful_rows(parse_chunk.size());
			idx_t sel_idx = 0;
			for (idx_t row_idx = 0; row_idx < parse_chunk.size(); row_idx++) {
				if (result.borked_rows.find(row_idx) == result.borked_rows.end()) {
					successful_rows.set_index(sel_idx++, row_idx);
				}
			}
			// Now we slice the result
			insert_chunk.Slice(successful_rows, sel_idx);
			result.borked_rows.clear();
		}
		if (insert_chunk.size() == 0 && cur_buffer_handle) {
			idx_t to_pos;
			if (iterator.IsBoundarySet()) {
				to_pos = iterator.GetEndPos();
				if (to_pos > cur_buffer_handle->actual_size) {
					to_pos = cur_buffer_handle->actual_size;
				}
			} else {
				to_pos = cur_buffer_handle->actual_size;
			}
			if (iterator.pos.buffer_pos < to_pos) {
				// If a chunk is complete with errors, we might get to this situation where we must proceed with the
				// scanning
				continue_processing = true;
			}
		}
	} while (continue_processing);
}

void StringValueScanner::Initialize() {
	states.Initialize();

	if (result.result_size != 1 && !(sniffing && state_machine->options.null_padding &&
	                                 !state_machine->options.dialect_options.skip_rows.IsSetByUser())) {
		SetStart();
	} else {
		start_pos = iterator.GetGlobalCurrentPos();
	}

	result.last_position = {iterator.pos.buffer_idx, iterator.pos.buffer_pos, cur_buffer_handle->actual_size};
	result.current_line_position.begin = result.last_position;
	result.current_line_position.end = result.current_line_position.begin;
}

void StringValueScanner::ProcessExtraRow() {
	result.NullPaddingQuotedNewlineCheck();
	idx_t to_pos = cur_buffer_handle->actual_size;
	while (iterator.pos.buffer_pos < to_pos) {
		state_machine->Transition(states, buffer_handle_ptr[iterator.pos.buffer_pos]);
		switch (states.states[1]) {
		case CSVState::INVALID:
			result.InvalidState(result);
			iterator.pos.buffer_pos++;
			return;
		case CSVState::RECORD_SEPARATOR:
			if (states.states[0] == CSVState::RECORD_SEPARATOR) {
				result.EmptyLine(result, iterator.pos.buffer_pos);
				iterator.pos.buffer_pos++;
				lines_read++;
				return;
			} else if (states.states[0] != CSVState::CARRIAGE_RETURN) {
				if (result.IsCommentSet(result)) {
					result.UnsetComment(result, iterator.pos.buffer_pos);
				} else {
					result.AddRow(result, iterator.pos.buffer_pos);
				}
				iterator.pos.buffer_pos++;
				lines_read++;
				return;
			}
			lines_read++;
			iterator.pos.buffer_pos++;
			break;
		case CSVState::CARRIAGE_RETURN:
			if (states.states[0] != CSVState::RECORD_SEPARATOR) {
				if (result.IsCommentSet(result)) {
					result.UnsetComment(result, iterator.pos.buffer_pos);
				} else {
					result.AddRow(result, iterator.pos.buffer_pos);
				}
				iterator.pos.buffer_pos++;
				lines_read++;
				return;
			} else {
				result.EmptyLine(result, iterator.pos.buffer_pos);
				iterator.pos.buffer_pos++;
				lines_read++;
				return;
			}
			break;
		case CSVState::DELIMITER:
			result.AddValue(result, iterator.pos.buffer_pos);
			iterator.pos.buffer_pos++;
			break;
		case CSVState::QUOTED:
			if (states.states[0] == CSVState::UNQUOTED) {
				result.SetEscaped(result);
			}
			result.SetQuoted(result, iterator.pos.buffer_pos);
			iterator.pos.buffer_pos++;
			while (state_machine->transition_array
			           .skip_quoted[static_cast<uint8_t>(buffer_handle_ptr[iterator.pos.buffer_pos])] &&
			       iterator.pos.buffer_pos < to_pos - 1) {
				iterator.pos.buffer_pos++;
			}
			break;
		case CSVState::ESCAPE:
		case CSVState::UNQUOTED_ESCAPE:
		case CSVState::ESCAPED_RETURN:
			result.SetEscaped(result);
			iterator.pos.buffer_pos++;
			break;
		case CSVState::STANDARD:
			iterator.pos.buffer_pos++;
			while (state_machine->transition_array
			           .skip_standard[static_cast<uint8_t>(buffer_handle_ptr[iterator.pos.buffer_pos])] &&
			       iterator.pos.buffer_pos < to_pos - 1) {
				iterator.pos.buffer_pos++;
			}
			break;
		case CSVState::UNQUOTED: {
			result.SetUnquoted(result);
			iterator.pos.buffer_pos++;
			break;
		}
		case CSVState::COMMENT:
			result.SetComment(result, iterator.pos.buffer_pos);
			iterator.pos.buffer_pos++;
			while (state_machine->transition_array
			           .skip_comment[static_cast<uint8_t>(buffer_handle_ptr[iterator.pos.buffer_pos])] &&
			       iterator.pos.buffer_pos < to_pos - 1) {
				iterator.pos.buffer_pos++;
			}
			break;
		case CSVState::QUOTED_NEW_LINE:
			result.quoted_new_line = true;
			result.NullPaddingQuotedNewlineCheck();
			iterator.pos.buffer_pos++;
			break;
		default:
			iterator.pos.buffer_pos++;
			break;
		}
	}
}

string_t StringValueScanner::RemoveEscape(const char *str_ptr, idx_t end, char escape, char quote, bool strict_mode,
                                          Vector &vector) {
	// Figure out the exact size
	idx_t str_pos = 0;
	bool just_escaped = false;
	for (idx_t cur_pos = 0; cur_pos < end; cur_pos++) {
		if (str_ptr[cur_pos] == escape && !just_escaped) {
			just_escaped = true;
		} else if (str_ptr[cur_pos] == quote) {
			if (just_escaped || !strict_mode) {
				str_pos++;
			}
			just_escaped = false;
		} else {
			just_escaped = false;
			str_pos++;
		}
	}

	auto removed_escapes = StringVector::EmptyString(vector, str_pos);
	auto removed_escapes_ptr = removed_escapes.GetDataWriteable();
	// Allocate string and copy it
	str_pos = 0;
	just_escaped = false;
	for (idx_t cur_pos = 0; cur_pos < end; cur_pos++) {
		const char c = str_ptr[cur_pos];
		if (c == escape && !just_escaped) {
			just_escaped = true;
		} else if (str_ptr[cur_pos] == quote) {
			if (just_escaped || !strict_mode) {
				removed_escapes_ptr[str_pos++] = c;
			}
			just_escaped = false;
		} else {
			just_escaped = false;
			removed_escapes_ptr[str_pos++] = c;
		}
	}
	removed_escapes.Finalize();
	return removed_escapes;
}

void StringValueScanner::ProcessOverBufferValue() {
	// Process first string
	if (result.last_position.buffer_pos != previous_buffer_handle->actual_size) {
		states.Initialize();
	}

	string over_buffer_string;
	auto previous_buffer = previous_buffer_handle->Ptr();
	idx_t j = 0;
	result.quoted = false;
	for (idx_t i = result.last_position.buffer_pos; i < previous_buffer_handle->actual_size; i++) {
		state_machine->Transition(states, previous_buffer[i]);
		if (states.EmptyLine() || states.IsCurrentNewRow()) {
			continue;
		}
		if (states.NewRow() || states.NewValue()) {
			break;
		} else if (!result.comment) {
			over_buffer_string += previous_buffer[i];
		}
		if (states.IsQuoted()) {
			result.SetQuoted(result, j);
		}
		if (states.IsUnquoted()) {
			result.SetUnquoted(result);
		}
		if (states.IsEscaped() && result.state_machine.dialect_options.state_machine_options.escape != '\0') {
			result.escaped = true;
		}
		if (states.IsComment()) {
			result.comment = true;
		}
		if (states.IsInvalid()) {
			result.InvalidState(result);
		}
		j++;
	}
	if (over_buffer_string.empty() &&
	    state_machine->dialect_options.state_machine_options.new_line == NewLineIdentifier::CARRY_ON) {
		if (!iterator.IsBoundarySet()) {
			if (buffer_handle_ptr[iterator.pos.buffer_pos] == '\n') {
				iterator.pos.buffer_pos++;
			}
		} else {
			while (iterator.pos.buffer_pos < cur_buffer_handle->actual_size &&
			       (buffer_handle_ptr[iterator.pos.buffer_pos] == '\n' ||
			        buffer_handle_ptr[iterator.pos.buffer_pos] == '\r')) {
				if (buffer_handle_ptr[iterator.pos.buffer_pos] == '\r') {
					if (result.last_position.buffer_pos <= previous_buffer_handle->actual_size) {
						// we add the value
						result.AddValue(result, previous_buffer_handle->actual_size);
						if (result.IsCommentSet(result)) {
							result.UnsetComment(result, iterator.pos.buffer_pos);
						} else {
							result.AddRow(result, previous_buffer_handle->actual_size);
						}
						state_machine->Transition(states, buffer_handle_ptr[iterator.pos.buffer_pos++]);
						while (iterator.pos.buffer_pos < cur_buffer_handle->actual_size &&
						       (buffer_handle_ptr[iterator.pos.buffer_pos] == '\r' ||
						        buffer_handle_ptr[iterator.pos.buffer_pos] == '\n')) {
							state_machine->Transition(states, buffer_handle_ptr[iterator.pos.buffer_pos++]);
						}
						return;
					}
				} else {
					if (iterator.pos.buffer_pos + 1 == cur_buffer_handle->actual_size) {
						return;
					}
				}
				state_machine->Transition(states, buffer_handle_ptr[iterator.pos.buffer_pos]);
				iterator.pos.buffer_pos++;
			}
		}
	}
	// second buffer
	for (; iterator.pos.buffer_pos < cur_buffer_handle->actual_size; iterator.pos.buffer_pos++) {
		state_machine->Transition(states, buffer_handle_ptr[iterator.pos.buffer_pos]);
		if (states.EmptyLine()) {
			if (state_machine->dialect_options.num_cols == 1) {
				break;
			}
			continue;
		}
		if (states.NewRow() || states.NewValue()) {
			break;
		} else if (!result.comment && !states.IsComment()) {
			over_buffer_string += buffer_handle_ptr[iterator.pos.buffer_pos];
		}
		if (states.IsQuoted()) {
			result.SetQuoted(result, j);
		}
		if (states.IsComment()) {
			result.comment = true;
		}
		if (states.IsEscaped() && result.state_machine.dialect_options.state_machine_options.escape != '\0') {
			result.escaped = true;
		}
		if (states.IsInvalid()) {
			result.InvalidState(result);
		}
		j++;
	}
	bool skip_value = false;
	if (result.projecting_columns) {
		if (!result.projected_columns[result.cur_col_id] && result.cur_col_id != result.number_of_columns) {
			result.cur_col_id++;
			skip_value = true;
		}
	}
	if (!skip_value) {
		string_t value;
		if (result.quoted && !result.comment) {
			idx_t length = over_buffer_string.size() - 1 - result.quoted_position;
			while (length > 0 && result.ignore_empty_values &&
			       over_buffer_string.c_str()[result.quoted_position + length] == ' ') {
				length--;
			}
			value = string_t(over_buffer_string.c_str() + result.quoted_position, UnsafeNumericCast<uint32_t>(length));
			if (result.escaped) {
				if (!result.HandleTooManyColumnsError(over_buffer_string.c_str(), over_buffer_string.size())) {
					const auto str_ptr = over_buffer_string.c_str() + result.quoted_position;
					value =
					    RemoveEscape(str_ptr, over_buffer_string.size() - 2,
					                 state_machine->dialect_options.state_machine_options.escape.GetValue(),
					                 state_machine->dialect_options.state_machine_options.quote.GetValue(),
					                 result.state_machine.dialect_options.state_machine_options.strict_mode.GetValue(),
					                 result.parse_chunk.data[result.chunk_col_id]);
				}
			}
		} else {
			value = string_t(over_buffer_string.c_str(), UnsafeNumericCast<uint32_t>(over_buffer_string.size()));
			if (result.escaped) {
				if (!result.HandleTooManyColumnsError(over_buffer_string.c_str(), over_buffer_string.size())) {
					value =
					    RemoveEscape(over_buffer_string.c_str(), over_buffer_string.size(),
					                 state_machine->dialect_options.state_machine_options.escape.GetValue(),
					                 state_machine->dialect_options.state_machine_options.quote.GetValue(),
					                 result.state_machine.dialect_options.state_machine_options.strict_mode.GetValue(),
					                 result.parse_chunk.data[result.chunk_col_id]);
				}
			}
		}
		if (states.EmptyLine() && state_machine->dialect_options.num_cols == 1) {
			result.EmptyLine(result, iterator.pos.buffer_pos);
		} else if (!states.IsNotSet() && (!result.comment || !value.Empty())) {
			idx_t value_size = value.GetSize();
			if (states.IsDelimiter()) {
				idx_t extra_delimiter_bytes =
				    result.state_machine.dialect_options.state_machine_options.delimiter.GetValue().size() - 1;
				if (extra_delimiter_bytes > value_size) {
					throw InternalException(
					    "Value size is lower than the number of extra delimiter bytes in the ProcesOverBufferValue()");
				}
				value_size -= extra_delimiter_bytes;
			}
			result.AddValueToVector(value.GetData(), value_size, true);
		}
	} else {
		if (states.EmptyLine() && state_machine->dialect_options.num_cols == 1) {
			result.EmptyLine(result, iterator.pos.buffer_pos);
		}
	}

	if (states.NewRow() && !states.IsNotSet()) {
		if (result.IsCommentSet(result)) {
			result.UnsetComment(result, iterator.pos.buffer_pos);
		} else {
			result.AddRowInternal();
		}
		lines_read++;
	}

	if (iterator.pos.buffer_pos >= cur_buffer_handle->actual_size && cur_buffer_handle->is_last_buffer) {
		result.added_last_line = true;
	}
	if (states.IsCarriageReturn() &&
	    state_machine->dialect_options.state_machine_options.new_line == NewLineIdentifier::CARRY_ON) {
		result.last_position = {iterator.pos.buffer_idx, ++iterator.pos.buffer_pos + 1, result.buffer_size};
	} else {
		result.last_position = {iterator.pos.buffer_idx, ++iterator.pos.buffer_pos, result.buffer_size};
	}
	// Be sure to reset the quoted and escaped variables
	result.quoted = false;
	result.escaped = false;
}

bool StringValueScanner::MoveToNextBuffer() {
	if (iterator.pos.buffer_pos >= cur_buffer_handle->actual_size) {
		previous_buffer_handle = cur_buffer_handle;
		cur_buffer_handle = buffer_manager->GetBuffer(++iterator.pos.buffer_idx);
		if (!cur_buffer_handle) {
			iterator.pos.buffer_idx--;
			buffer_handle_ptr = nullptr;
			// We do not care if it's a quoted new line on the last row of our file.
			result.quoted_new_line = false;
			// This means we reached the end of the file, we must add a last line if there is any to be added
			if (states.EmptyLine() || states.NewRow() || result.added_last_line || states.IsCurrentNewRow() ||
			    states.IsNotSet()) {
				if (result.cur_col_id == result.number_of_columns && !result.IsStateCurrent(CSVState::INVALID)) {
					result.number_of_rows++;
				}
				result.cur_col_id = 0;
				result.chunk_col_id = 0;
				return false;
			} else if (states.NewValue()) {
				// we add the value
				result.AddValue(result, previous_buffer_handle->actual_size);
				// And an extra empty value to represent what comes after the delimiter
				if (result.IsCommentSet(result)) {
					result.UnsetComment(result, iterator.pos.buffer_pos);
				} else {
					result.AddRow(result, previous_buffer_handle->actual_size);
				}
				lines_read++;
			} else if (states.IsQuotedCurrent() &&
			           state_machine->dialect_options.state_machine_options.strict_mode.GetValue()) {
				// Unterminated quote
				LinePosition current_line_start = {iterator.pos.buffer_idx, iterator.pos.buffer_pos,
				                                   result.buffer_size};
				result.current_line_position.begin = result.current_line_position.end;
				result.current_line_position.end = current_line_start;
				result.InvalidState(result);
			} else {
				if (result.IsCommentSet(result)) {
					result.UnsetComment(result, iterator.pos.buffer_pos);
				} else {
					if (result.quoted && states.IsDelimiterBytes() &&
					    state_machine->dialect_options.state_machine_options.strict_mode.GetValue()) {
						result.current_errors.Insert(UNTERMINATED_QUOTES, result.cur_col_id, result.chunk_col_id,
						                             result.last_position);
					}
					result.AddRow(result, previous_buffer_handle->actual_size);
				}
				lines_read++;
			}
			return false;
		}
		result.buffer_handles[cur_buffer_handle->buffer_idx] = cur_buffer_handle;

		iterator.pos.buffer_pos = 0;
		buffer_handle_ptr = cur_buffer_handle->Ptr();
		// Handle over-buffer value
		ProcessOverBufferValue();
		result.buffer_ptr = buffer_handle_ptr;
		result.buffer_size = cur_buffer_handle->actual_size;
		return true;
	}
	return false;
}

void StringValueResult::SkipBOM() const {
	StringUtil::SkipBOM(buffer_ptr, buffer_size, iterator.pos.buffer_pos);
}

void StringValueResult::RemoveLastLine() {
	// potentially de-nullify values
	for (idx_t i = 0; i < chunk_col_id; i++) {
		validity_mask[i]->SetValid(static_cast<idx_t>(number_of_rows));
	}
	// reset column trackers
	cur_col_id = 0;
	chunk_col_id = 0;
	// decrement row counter
	number_of_rows--;
}
bool StringValueResult::PrintErrorLine() const {
	// To print a lint, result size must be different, than one (i.e., this is a SetStart() trying to figure out new
	// lines) And must either not be ignoring errors OR must be storing them in a rejects table.
	return result_size != 1 &&
	       (state_machine.options.store_rejects.GetValue() || !state_machine.options.ignore_errors.GetValue());
}

bool StringValueScanner::FirstValueEndsOnQuote(CSVIterator iterator) const {
	CSVStates current_state;
	current_state.Initialize(CSVState::STANDARD);
	const idx_t to_pos = iterator.GetEndPos();
	while (iterator.pos.buffer_pos < to_pos) {
		state_machine->Transition(current_state, buffer_handle_ptr[iterator.pos.buffer_pos++]);
		if (current_state.IsState(CSVState::DELIMITER) || current_state.IsState(CSVState::CARRIAGE_RETURN) ||
		    current_state.IsState(CSVState::RECORD_SEPARATOR)) {
			return buffer_handle_ptr[iterator.pos.buffer_pos - 2] ==
			       state_machine->dialect_options.state_machine_options.quote.GetValue();
		}
	}
	return false;
}

bool StringValueScanner::SkipUntilState(CSVState initial_state, CSVState until_state, CSVIterator &current_iterator,
                                        bool &quoted) const {
	CSVStates current_state;
	current_state.Initialize(initial_state);
	bool first_column = true;
	const idx_t to_pos = current_iterator.GetEndPos();
	while (current_iterator.pos.buffer_pos < to_pos) {
		state_machine_strict->Transition(current_state, buffer_handle_ptr[current_iterator.pos.buffer_pos++]);
		if (current_state.IsState(CSVState::STANDARD) || current_state.IsState(CSVState::STANDARD_NEWLINE)) {
			while (current_iterator.pos.buffer_pos + 8 < to_pos) {
				uint64_t value = Load<uint64_t>(
				    reinterpret_cast<const_data_ptr_t>(&buffer_handle_ptr[current_iterator.pos.buffer_pos]));
				if (ContainsZeroByte((value ^ state_machine_strict->transition_array.delimiter) &
				                     (value ^ state_machine_strict->transition_array.new_line) &
				                     (value ^ state_machine_strict->transition_array.carriage_return) &
				                     (value ^ state_machine_strict->transition_array.comment))) {
					break;
				}
				current_iterator.pos.buffer_pos += 8;
			}
			while (state_machine_strict->transition_array
			           .skip_standard[static_cast<uint8_t>(buffer_handle_ptr[current_iterator.pos.buffer_pos])] &&
			       current_iterator.pos.buffer_pos < to_pos - 1) {
				current_iterator.pos.buffer_pos++;
			}
		}
		if (current_state.IsState(CSVState::QUOTED)) {
			while (current_iterator.pos.buffer_pos + 8 < to_pos) {
				uint64_t value = Load<uint64_t>(
				    reinterpret_cast<const_data_ptr_t>(&buffer_handle_ptr[current_iterator.pos.buffer_pos]));
				if (ContainsZeroByte((value ^ state_machine_strict->transition_array.quote) &
				                     (value ^ state_machine_strict->transition_array.escape))) {
					break;
				}
				current_iterator.pos.buffer_pos += 8;
			}

			while (state_machine_strict->transition_array
			           .skip_quoted[static_cast<uint8_t>(buffer_handle_ptr[current_iterator.pos.buffer_pos])] &&
			       current_iterator.pos.buffer_pos < to_pos - 1) {
				current_iterator.pos.buffer_pos++;
			}
		}
		if ((current_state.IsState(CSVState::DELIMITER) || current_state.IsState(CSVState::CARRIAGE_RETURN) ||
		     current_state.IsState(CSVState::RECORD_SEPARATOR)) &&
		    first_column) {
			if (buffer_handle_ptr[current_iterator.pos.buffer_pos - 1] ==
			    state_machine_strict->dialect_options.state_machine_options.quote.GetValue()) {
				quoted = true;
			}
		}
		if (current_state.WasState(CSVState::DELIMITER)) {
			first_column = false;
		}
		if (current_state.IsState(until_state)) {
			return true;
		}
		if (current_state.IsState(CSVState::INVALID)) {
			return false;
		}
	}
	return false;
}

bool StringValueScanner::CanDirectlyCast(const LogicalType &type, bool icu_loaded) {
	switch (type.id()) {
	case LogicalTypeId::TINYINT:
	case LogicalTypeId::SMALLINT:
	case LogicalTypeId::INTEGER:
	case LogicalTypeId::BIGINT:
	case LogicalTypeId::UTINYINT:
	case LogicalTypeId::USMALLINT:
	case LogicalTypeId::UINTEGER:
	case LogicalTypeId::UBIGINT:
	case LogicalTypeId::DOUBLE:
	case LogicalTypeId::FLOAT:
	case LogicalTypeId::DATE:
	case LogicalTypeId::TIMESTAMP:
	case LogicalTypeId::TIME:
	case LogicalTypeId::DECIMAL:
	case LogicalType::BOOLEAN:
		return true;
	case LogicalType::TIMESTAMP_TZ:
		// We only try to do direct cast of timestamp tz if the ICU extension is not loaded, otherwise, it needs to go
		// through string -> timestamp_tz casting
		return !icu_loaded;
	case LogicalType::VARCHAR:
		return !type.IsJSONType();
	default:
		return false;
	}
}

bool StringValueScanner::IsRowValid(CSVIterator &current_iterator) const {
	if (iterator.pos.buffer_pos == cur_buffer_handle->actual_size) {
		return false;
	}
	constexpr idx_t result_size = 1;
	auto scan_finder = make_uniq<StringValueScanner>(StringValueScanner::LINE_FINDER_ID, buffer_manager,
	                                                 state_machine_strict, make_shared_ptr<CSVErrorHandler>(),
	                                                 csv_file_scan, false, current_iterator, result_size);
	auto &tuples = scan_finder->ParseChunk();
	current_iterator.pos = scan_finder->GetIteratorPosition();
	bool has_error = false;
	if (tuples.current_errors.HasError()) {
		if (tuples.current_errors.Size() != 1 || !tuples.current_errors.HasErrorType(MAXIMUM_LINE_SIZE)) {
			// We ignore maximum line size errors
			has_error = true;
		}
	}
	return (tuples.number_of_rows == 1 || tuples.first_line_is_comment) && !has_error && tuples.borked_rows.empty();
}

ValidRowInfo StringValueScanner::TryRow(CSVState state, idx_t start_pos, idx_t end_pos) const {
	auto current_iterator = iterator;
	current_iterator.SetStart(start_pos);
	current_iterator.SetEnd(end_pos);
	bool quoted = false;
	if (SkipUntilState(state, CSVState::RECORD_SEPARATOR, current_iterator, quoted)) {
		auto iterator_start = current_iterator;
		idx_t current_pos = current_iterator.pos.buffer_pos;
		current_iterator.SetEnd(iterator.GetEndPos());
		if (IsRowValid(current_iterator)) {
			if (!quoted) {
				quoted = FirstValueEndsOnQuote(iterator_start);
			}
			return {true, current_pos, current_iterator.pos.buffer_idx, current_iterator.pos.buffer_pos, quoted};
		}
	}
	return {false, current_iterator.pos.buffer_pos, current_iterator.pos.buffer_idx, current_iterator.pos.buffer_pos,
	        quoted};
}

void StringValueScanner::SetStart() {
	start_pos = iterator.GetGlobalCurrentPos();
	if (iterator.first_one) {
		if (result.store_line_size) {
			result.error_handler.NewMaxLineSize(iterator.pos.buffer_pos);
		}
		return;
	}
	if (iterator.GetEndPos() > cur_buffer_handle->actual_size) {
		iterator.SetEnd(cur_buffer_handle->actual_size);
	}
	if (!state_machine_strict) {
		// We need to initialize our strict state machine
		auto &state_machine_cache = CSVStateMachineCache::Get(buffer_manager->context);
		auto state_options = state_machine->state_machine_options;
		// To set the state machine to be strict we ensure that strict_mode is set to true
		if (!state_options.strict_mode.IsSetByUser()) {
			state_options.strict_mode = true;
		}
		state_machine_strict =
		    make_shared_ptr<CSVStateMachine>(state_machine_cache.Get(state_options), state_machine->options);
	}
	// At this point we have 3 options:
	// 1. We are at the start of a valid line
	ValidRowInfo best_row = TryRow(CSVState::STANDARD_NEWLINE, iterator.pos.buffer_pos, iterator.GetEndPos());
	// 2. We are in the middle of a quoted value
	if (state_machine->dialect_options.state_machine_options.quote.GetValue() != '\0') {
		idx_t end_pos = iterator.GetEndPos();
		if (best_row.is_valid && best_row.end_buffer_idx == iterator.pos.buffer_idx) {
			// If we got a valid row from the standard state, we limit our search up to that.
			end_pos = best_row.end_pos;
		}
		auto quoted_row = TryRow(CSVState::QUOTED, iterator.pos.buffer_pos, end_pos);
		if (quoted_row.is_valid && (!best_row.is_valid || best_row.last_state_quote)) {
			best_row = quoted_row;
		}
		if (!best_row.is_valid && !quoted_row.is_valid && best_row.start_pos < quoted_row.start_pos) {
			best_row = quoted_row;
		}
		if (quoted_row.is_valid && quoted_row.start_pos < best_row.start_pos) {
			best_row = quoted_row;
		}
	}
	// 3. We are in an escaped value
	if (!best_row.is_valid && state_machine->dialect_options.state_machine_options.escape.GetValue() != '\0' &&
	    state_machine->dialect_options.state_machine_options.quote.GetValue() != '\0') {
		auto escape_row = TryRow(CSVState::ESCAPE, iterator.pos.buffer_pos, iterator.GetEndPos());
		if (escape_row.is_valid) {
			best_row = escape_row;
		} else {
			if (best_row.start_pos < escape_row.start_pos) {
				best_row = escape_row;
			}
		}
	}
	if (!best_row.is_valid) {
		bool is_this_the_end =
		    best_row.start_pos >= cur_buffer_handle->actual_size && cur_buffer_handle->is_last_buffer;
		if (is_this_the_end) {
			iterator.pos.buffer_pos = best_row.start_pos;
			iterator.done = true;
		} else {
			bool mock;
			if (!SkipUntilState(CSVState::STANDARD_NEWLINE, CSVState::RECORD_SEPARATOR, iterator, mock)) {
				iterator.CheckIfDone();
			}
		}
	} else {
		iterator.pos.buffer_pos = best_row.start_pos;
		bool is_this_the_end =
		    best_row.start_pos >= cur_buffer_handle->actual_size && cur_buffer_handle->is_last_buffer;
		if (is_this_the_end) {
			iterator.done = true;
		}
	}

	// 4. We have an error, if we have an error, we let life go on, the scanner will either ignore it
	// or throw.
	result.last_position = {iterator.pos.buffer_idx, iterator.pos.buffer_pos, result.buffer_size};
	start_pos = iterator.GetGlobalCurrentPos();
}

void StringValueScanner::FinalizeChunkProcess() {
	if (static_cast<idx_t>(result.number_of_rows) >= result.result_size || iterator.done) {
		// We are done
		if (!sniffing) {
			if (csv_file_scan) {
				csv_file_scan->bytes_read += bytes_read;
				bytes_read = 0;
			}
		}
		return;
	}
	// If we are not done we have two options.
	// 1) If a boundary is set.
	if (iterator.IsBoundarySet()) {
		bool found_error = false;
		CSVErrorType type;
		if (!result.current_errors.HasErrorType(UNTERMINATED_QUOTES) &&
		    !result.current_errors.HasErrorType(INVALID_STATE)) {
			iterator.done = true;
		} else {
			found_error = true;
			if (result.current_errors.HasErrorType(UNTERMINATED_QUOTES)) {
				type = UNTERMINATED_QUOTES;
			} else {
				type = INVALID_STATE;
			}
		}
		// We read until the next line or until we have nothing else to read.
		// Move to next buffer
		if (!cur_buffer_handle) {
			return;
		}
		bool moved = MoveToNextBuffer();
		if (cur_buffer_handle) {
			if (moved && result.cur_col_id > 0) {
				ProcessExtraRow();
			} else if (!moved) {
				ProcessExtraRow();
			}
			if (cur_buffer_handle->is_last_buffer && iterator.pos.buffer_pos >= cur_buffer_handle->actual_size) {
				MoveToNextBuffer();
			}
		}
		if (result.current_errors.HasErrorType(UNTERMINATED_QUOTES)) {
			found_error = true;
			type = UNTERMINATED_QUOTES;
		} else if (result.current_errors.HasErrorType(INVALID_STATE)) {
			found_error = true;
			type = INVALID_STATE;
		}
		if (result.current_errors.HandleErrors(result)) {
			result.number_of_rows++;
		}
		if (states.IsQuotedCurrent() && !found_error &&
		    state_machine->dialect_options.state_machine_options.strict_mode.GetValue()) {
			type = UNTERMINATED_QUOTES;
			// If we finish the execution of a buffer, and we end in a quoted state, it means we have unterminated
			// quotes
			result.current_errors.Insert(type, result.cur_col_id, result.chunk_col_id, result.last_position);
			if (result.current_errors.HandleErrors(result)) {
				result.number_of_rows++;
			}
		}
		if (!iterator.done) {
			if (iterator.pos.buffer_pos >= iterator.GetEndPos() || iterator.pos.buffer_idx > iterator.GetBufferIdx() ||
			    FinishedFile()) {
				iterator.done = true;
			}
		}
	} else {
		// 2) If a boundary is not set
		// We read until the chunk is complete, or we have nothing else to read.
		while (!FinishedFile() && static_cast<idx_t>(result.number_of_rows) < result.result_size) {
			MoveToNextBuffer();
			if (static_cast<idx_t>(result.number_of_rows) >= result.result_size) {
				return;
			}
			if (cur_buffer_handle) {
				Process(result);
			}
		}
		iterator.done = FinishedFile();
		if (result.null_padding && result.number_of_rows < STANDARD_VECTOR_SIZE && result.chunk_col_id > 0) {
			while (result.chunk_col_id < result.parse_chunk.ColumnCount()) {
				result.validity_mask[result.chunk_col_id++]->SetInvalid(static_cast<idx_t>(result.number_of_rows));
				result.cur_col_id++;
			}
			result.number_of_rows++;
		}
	}
}

ValidatorLine StringValueScanner::GetValidationLine() {
	return {start_pos, result.iterator.GetGlobalCurrentPos()};
}

} // namespace duckdb<|MERGE_RESOLUTION|>--- conflicted
+++ resolved
@@ -1042,43 +1042,12 @@
 						break;
 					}
 				}
-<<<<<<< HEAD
-				if (!state_machine->options.IgnoreErrors()) {
-					LinesPerBoundary lines_per_batch(iterator.GetBoundaryIdx(),
-					                                 lines_read - parse_chunk.size() + line_error);
-					bool first_nl = false;
-					auto borked_line = result.line_positions_per_row[line_error].ReconstructCurrentLine(
-					    first_nl, result.buffer_handles, result.PrintErrorLine());
-					std::ostringstream error;
-					error << "Could not convert string \"" << parse_vector.GetValue(line_error) << "\" to \'"
-					      << type.ToString() << "\'";
-					string error_msg = error.str();
-					FullLinePosition::SanitizeError(error_msg);
-					auto csv_error = CSVError::CastError(
-					    state_machine->options, names[col_idx], error_msg, col_idx, borked_line, lines_per_batch,
-					    result.line_positions_per_row[line_error].begin.GetGlobalPosition(result.result_size, first_nl),
-					    optional_idx::Invalid(), result_vector.GetType().id(), result.path);
-					error_handler->Error(csv_error);
-				}
-			}
-			result.borked_rows.insert(line_error++);
-			D_ASSERT(state_machine->options.ignore_errors.GetValue());
-			// We are ignoring errors. We must continue but ignoring borked-rows
-			for (; line_error < parse_chunk.size(); line_error++) {
-				if (!inserted_column_data.validity.RowIsValid(line_error) &&
-				    parse_column_data.validity.RowIsValid(line_error)) {
-					result.borked_rows.insert(line_error);
-					vector<Value> row;
-					for (idx_t col = 0; col < parse_chunk.ColumnCount(); col++) {
-						row.push_back(parse_chunk.GetValue(col, line_error));
-=======
 				{
 					if (state_machine->options.ignore_errors.GetValue()) {
 						vector<Value> row;
 						for (idx_t col = 0; col < parse_chunk.ColumnCount(); col++) {
 							row.push_back(parse_chunk.GetValue(col, line_error));
 						}
->>>>>>> 9c5eb01f
 					}
 					if (!state_machine->options.IgnoreErrors()) {
 						LinesPerBoundary lines_per_batch(iterator.GetBoundaryIdx(),
@@ -1090,17 +1059,13 @@
 						error << "Could not convert string \"" << parse_vector.GetValue(line_error) << "\" to \'"
 						      << type.ToString() << "\'";
 						string error_msg = error.str();
-<<<<<<< HEAD
 						FullLinePosition::SanitizeError(error_msg);
-=======
-						SanitizeError(error_msg);
 						idx_t row_byte_pos = 0;
 						if (!(result.line_positions_per_row[line_error].begin ==
 						      result.line_positions_per_row[line_error].end)) {
 							row_byte_pos = result.line_positions_per_row[line_error].begin.GetGlobalPosition(
 							    result.result_size, first_nl);
 						}
->>>>>>> 9c5eb01f
 						auto csv_error = CSVError::CastError(
 						    state_machine->options, names[i], error_msg, i, borked_line, lines_per_batch, row_byte_pos,
 						    optional_idx::Invalid(), result_vector.GetType().id(), result.path);
@@ -1129,7 +1094,7 @@
 							error << "Could not convert string \"" << parse_vector.GetValue(line_error) << "\" to \'"
 							      << LogicalTypeIdToString(type.id()) << "\'";
 							string error_msg = error.str();
-							SanitizeError(error_msg);
+							FullLinePosition::SanitizeError(error_msg);
 							auto csv_error = CSVError::CastError(
 							    state_machine->options, names[i], error_msg, i, borked_line, lines_per_batch,
 							    result.line_positions_per_row[line_error].begin.GetGlobalPosition(result.result_size,
