--- conflicted
+++ resolved
@@ -28,16 +28,9 @@
 	return make_uniq<PhysicalColumnDataScanState>();
 }
 
-<<<<<<< HEAD
-void PhysicalColumnDataScan::GetData(ExecutionContext &context, DataChunk &chunk, GlobalSourceState &gstate,
-                                     LocalSourceState &lstate) const {
-	auto &state = gstate.Cast<PhysicalColumnDataScanState>();
-	D_ASSERT(collection);
-=======
 SourceResultType PhysicalColumnDataScan::GetData(ExecutionContext &context, DataChunk &chunk,
                                                  OperatorSourceInput &input) const {
 	auto &state = input.global_state.Cast<PhysicalColumnDataScanState>();
->>>>>>> da69aeaa
 	if (collection->Count() == 0) {
 		return SourceResultType::FINISHED;
 	}
