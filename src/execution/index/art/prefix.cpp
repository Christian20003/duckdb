--- conflicted
+++ resolved
@@ -306,12 +306,7 @@
 	return str + node_ref.get().VerifyAndToString(art, only_verify);
 }
 
-<<<<<<< HEAD
-BlockPointer Prefix::Serialize(ART &art, MetadataWriter &writer) {
-=======
-BlockPointer Prefix::Serialize(ART &art, Node &node, MetaBlockWriter &writer) {
->>>>>>> fd683b9f
-
+BlockPointer Prefix::Serialize(ART &art, Node &node, MetadataWriter &writer) {
 	reference<Node> first_non_prefix(node);
 	idx_t total_count = Prefix::TotalCount(art, first_non_prefix);
 	auto child_block_pointer = first_non_prefix.get().Serialize(art, writer);
@@ -341,18 +336,13 @@
 	return block_pointer;
 }
 
-<<<<<<< HEAD
-void Prefix::Deserialize(MetadataReader &reader) {
-=======
-void Prefix::Deserialize(ART &art, Node &node, MetaBlockReader &reader) {
-
+void Prefix::Deserialize(ART &art, Node &node, MetadataReader &reader) {
 	auto total_count = reader.Read<idx_t>();
 	reference<Node> current_node(node);
 
 	while (total_count) {
 		current_node.get() = Node::GetAllocator(art, NType::PREFIX).New();
 		current_node.get().SetType((uint8_t)NType::PREFIX);
->>>>>>> fd683b9f
 
 		auto &prefix = Prefix::Get(art, current_node);
 		prefix.data[Node::PREFIX_SIZE] = MinValue((idx_t)Node::PREFIX_SIZE, total_count);
