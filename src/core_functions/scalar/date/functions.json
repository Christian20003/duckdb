--- conflicted
+++ resolved
@@ -110,33 +110,21 @@
         "parameters": "temporal",
         "description": "Extract the epoch component in milliseconds from a temporal type",
         "example": "epoch_ms(timestamp '2021-08-03 11:59:44.123456')",
-<<<<<<< HEAD
-        "type": "scalar_function"
-=======
-        "type": "scalar_function_set"
->>>>>>> 0e0fd210
+        "type": "scalar_function_set"
     },
     {
         "name": "epoch_us",
         "parameters": "temporal",
         "description": "Extract the epoch component in microseconds from a temporal type",
         "example": "epoch_us(timestamp '2021-08-03 11:59:44.123456')",
-<<<<<<< HEAD
-        "type": "scalar_function"
-=======
-        "type": "scalar_function_set"
->>>>>>> 0e0fd210
+        "type": "scalar_function_set"
     },
     {
         "name": "epoch_ns",
         "parameters": "temporal",
         "description": "Extract the epoch component in nanoseconds from a temporal type",
         "example": "epoch_ns(timestamp '2021-08-03 11:59:44.123456')",
-<<<<<<< HEAD
-        "type": "scalar_function"
-=======
-        "type": "scalar_function_set"
->>>>>>> 0e0fd210
+        "type": "scalar_function_set"
     },
     {
         "name": "era",
