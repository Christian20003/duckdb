--- conflicted
+++ resolved
@@ -392,14 +392,8 @@
 	// now perform the fetch within the segment
 	segment->FetchRow(state, row_id, result, result_idx);
 	// merge any updates made to this row
-<<<<<<< HEAD
-	lock_guard<mutex> update_guard(update_lock);
-	if (updates) {
-		updates->FetchRow(transaction, UnsafeNumericCast<idx_t>(row_id), result, result_idx);
-	}
-=======
+
 	FetchUpdateRow(transaction, row_id, result, result_idx);
->>>>>>> 1601d94f
 }
 
 void ColumnData::Update(TransactionData transaction, idx_t column_index, Vector &update_vector, row_t *row_ids,
