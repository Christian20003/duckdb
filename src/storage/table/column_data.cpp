#include "duckdb/storage/table/column_data.hpp"
#include "duckdb/common/exception/transaction_exception.hpp"
#include "duckdb/common/vector_operations/vector_operations.hpp"
#include "duckdb/function/compression_function.hpp"
#include "duckdb/planner/table_filter.hpp"
#include "duckdb/storage/data_pointer.hpp"
#include "duckdb/storage/data_table.hpp"
#include "duckdb/storage/statistics/distinct_statistics.hpp"
#include "duckdb/storage/table/column_data_checkpointer.hpp"
#include "duckdb/storage/table/list_column_data.hpp"
#include "duckdb/storage/table/standard_column_data.hpp"
#include "duckdb/storage/table/array_column_data.hpp"
#include "duckdb/storage/table/struct_column_data.hpp"
#include "duckdb/storage/table/update_segment.hpp"
#include "duckdb/storage/table_storage_info.hpp"
#include "duckdb/storage/table/append_state.hpp"
#include "duckdb/storage/table/scan_state.hpp"
#include "duckdb/common/serializer/read_stream.hpp"
#include "duckdb/common/serializer/binary_deserializer.hpp"
#include "duckdb/common/serializer/serializer.hpp"

namespace duckdb {

ColumnData::ColumnData(BlockManager &block_manager, DataTableInfo &info, idx_t column_index, idx_t start_row,
                       LogicalType type_p, optional_ptr<ColumnData> parent)
    : start(start_row), count(0), block_manager(block_manager), info(info), column_index(column_index),
      type(std::move(type_p)), allocation_size(0), parent(parent) {
	if (!parent) {
		stats = make_uniq<SegmentStatistics>(type);
	} else if (type.id() == LogicalTypeId::VALIDITY) {
		parent->validity = this;
	}
}

ColumnData::~ColumnData() {
}

void ColumnData::SetStart(idx_t new_start) {
	this->start = new_start;
	idx_t offset = 0;
	for (auto &segment : data.Segments()) {
		segment.start = start + offset;
		offset += segment.count;
	}
	data.Reinitialize();
}

DatabaseInstance &ColumnData::GetDatabase() const {
	return info.GetDB().GetDatabase();
}

DataTableInfo &ColumnData::GetTableInfo() const {
	return info;
}

const LogicalType &ColumnData::RootType() const {
	if (parent) {
		return parent->RootType();
	}
	return type;
}

bool ColumnData::HasUpdates() const {
	lock_guard<mutex> update_guard(update_lock);
	return updates.get();
}

void ColumnData::ClearUpdates() {
	lock_guard<mutex> update_guard(update_lock);
	updates.reset();
}

idx_t ColumnData::GetMaxEntry() {
	return count;
}

void ColumnData::InitializeScan(ColumnScanState &state) {
	state.current = data.GetRootSegment();
	state.segment_tree = &data;
	state.row_index = state.current ? state.current->start : 0;
	state.internal_index = state.row_index;
	state.initialized = false;
	state.scan_state.reset();
	state.last_offset = 0;
}

void ColumnData::InitializeScanWithOffset(ColumnScanState &state, idx_t row_idx) {
	state.current = data.GetSegment(row_idx);
	state.segment_tree = &data;
	state.row_index = row_idx;
	state.internal_index = state.current->start;
	state.initialized = false;
	state.scan_state.reset();
	state.last_offset = 0;
}

ScanVectorType ColumnData::GetVectorScanType(ColumnScanState &state, idx_t scan_count, Vector &result) {
	if (result.GetVectorType() != VectorType::FLAT_VECTOR) {
		return ScanVectorType::SCAN_ENTIRE_VECTOR;
	}
	if (HasUpdates()) {
		// if we have updates we need to merge in the updates
		// always need to scan flat vectors
		return ScanVectorType::SCAN_FLAT_VECTOR;
	}
	// check if the current segment has enough data remaining
	idx_t remaining_in_segment = state.current->start + state.current->count - state.row_index;
	if (remaining_in_segment < scan_count) {
		// there is not enough data remaining in the current segment so we need to scan across segments
		// we need flat vectors here
		return ScanVectorType::SCAN_FLAT_VECTOR;
	}
	return ScanVectorType::SCAN_ENTIRE_VECTOR;
}

void ColumnData::InitializePrefetch(PrefetchState &prefetch_state, ColumnScanState &scan_state, idx_t remaining) {
	auto current_segment = scan_state.current;
	if (!current_segment) {
		return;
	}
	if (!scan_state.initialized) {
		// need to prefetch for the current segment if we have not yet initialized the scan for this segment
		scan_state.current->InitializePrefetch(prefetch_state, scan_state);
	}
	idx_t row_index = scan_state.row_index;
	while (remaining > 0) {
		idx_t scan_count = MinValue<idx_t>(remaining, current_segment->start + current_segment->count - row_index);
		remaining -= scan_count;
		row_index += scan_count;
		if (remaining > 0) {
			auto next = data.GetNextSegment(current_segment);
			if (!next) {
				break;
			}
			next->InitializePrefetch(prefetch_state, scan_state);
			current_segment = next;
		}
	}
}

void ColumnData::BeginScanVectorInternal(ColumnScanState &state) {
	state.previous_states.clear();
	if (!state.initialized) {
		D_ASSERT(state.current);
		state.current->InitializeScan(state);
		state.internal_index = state.current->start;
		state.initialized = true;
	}
	D_ASSERT(data.HasSegment(state.current));
	D_ASSERT(state.internal_index <= state.row_index);
	if (state.internal_index < state.row_index) {
		state.current->Skip(state);
	}
	D_ASSERT(state.current->type == type);
}

idx_t ColumnData::ScanVector(ColumnScanState &state, Vector &result, idx_t remaining, ScanVectorType scan_type) {
	if (scan_type == ScanVectorType::SCAN_FLAT_VECTOR && result.GetVectorType() != VectorType::FLAT_VECTOR) {
		throw InternalException("ScanVector called with SCAN_FLAT_VECTOR but result is not a flat vector");
	}
	BeginScanVectorInternal(state);
	idx_t initial_remaining = remaining;
	while (remaining > 0) {
		D_ASSERT(state.row_index >= state.current->start &&
		         state.row_index <= state.current->start + state.current->count);
		idx_t scan_count = MinValue<idx_t>(remaining, state.current->start + state.current->count - state.row_index);
		idx_t result_offset = initial_remaining - remaining;
		if (scan_count > 0) {
			if (state.scan_options && state.scan_options->force_fetch_row) {
				for (idx_t i = 0; i < scan_count; i++) {
					ColumnFetchState fetch_state;
					state.current->FetchRow(fetch_state, UnsafeNumericCast<row_t>(state.row_index + i), result,
					                        result_offset + i);
				}
			} else {
				state.current->Scan(state, scan_count, result, result_offset, scan_type);
			}

			state.row_index += scan_count;
			remaining -= scan_count;
		}

		if (remaining > 0) {
			auto next = data.GetNextSegment(state.current);
			if (!next) {
				break;
			}
			state.previous_states.emplace_back(std::move(state.scan_state));
			state.current = next;
			state.current->InitializeScan(state);
			state.segment_checked = false;
			D_ASSERT(state.row_index >= state.current->start &&
			         state.row_index <= state.current->start + state.current->count);
		}
	}
	state.internal_index = state.row_index;
	return initial_remaining - remaining;
}

void ColumnData::SelectVector(ColumnScanState &state, Vector &result, idx_t target_count, const SelectionVector &sel,
                              idx_t sel_count) {
	BeginScanVectorInternal(state);
	if (state.current->start + state.current->count - state.row_index < target_count) {
		throw InternalException("ColumnData::SelectVector should be able to fetch everything from one segment");
	}
	if (state.scan_options && state.scan_options->force_fetch_row) {
		for (idx_t i = 0; i < sel_count; i++) {
			auto source_idx = sel.get_index(i);
			ColumnFetchState fetch_state;
			state.current->FetchRow(fetch_state, UnsafeNumericCast<row_t>(state.row_index + source_idx), result, i);
		}
	} else {
		state.current->Select(state, target_count, result, sel, sel_count);
	}
	state.row_index += target_count;
	state.internal_index = state.row_index;
}

void ColumnData::FilterVector(ColumnScanState &state, Vector &result, idx_t target_count, SelectionVector &sel,
                              idx_t &sel_count, const TableFilter &filter) {
	BeginScanVectorInternal(state);
	if (state.current->start + state.current->count - state.row_index < target_count) {
		throw InternalException("ColumnData::Filter should be able to fetch everything from one segment");
	}
	state.current->Filter(state, target_count, result, sel, sel_count, filter);
	state.row_index += target_count;
	state.internal_index = state.row_index;
}

unique_ptr<BaseStatistics> ColumnData::GetUpdateStatistics() {
	lock_guard<mutex> update_guard(update_lock);
	return updates ? updates->GetStatistics() : nullptr;
}

void ColumnData::FetchUpdates(TransactionData transaction, idx_t vector_index, Vector &result, idx_t scan_count,
                              bool allow_updates, bool scan_committed) {
	lock_guard<mutex> update_guard(update_lock);
	if (!updates) {
		return;
	}
	if (!allow_updates && updates->HasUncommittedUpdates(vector_index)) {
		throw TransactionException("Cannot create index with outstanding updates");
	}
	result.Flatten(scan_count);
	if (scan_committed) {
		updates->FetchCommitted(vector_index, result);
	} else {
		updates->FetchUpdates(transaction, vector_index, result);
	}
}

void ColumnData::FetchUpdateRow(TransactionData transaction, row_t row_id, Vector &result, idx_t result_idx) {
	lock_guard<mutex> update_guard(update_lock);
	if (!updates) {
		return;
	}
	updates->FetchRow(transaction, NumericCast<idx_t>(row_id), result, result_idx);
}

void ColumnData::UpdateInternal(TransactionData transaction, idx_t column_index, Vector &update_vector, row_t *row_ids,
                                idx_t update_count, Vector &base_vector) {
	lock_guard<mutex> update_guard(update_lock);
	if (!updates) {
		updates = make_uniq<UpdateSegment>(*this);
	}
	updates->Update(transaction, column_index, update_vector, row_ids, update_count, base_vector);
}

idx_t ColumnData::ScanVector(TransactionData transaction, idx_t vector_index, ColumnScanState &state, Vector &result,
                             idx_t target_scan, ScanVectorType scan_type, ScanVectorMode mode) {
	auto scan_count = ScanVector(state, result, target_scan, scan_type);
	if (scan_type != ScanVectorType::SCAN_ENTIRE_VECTOR) {
		// if we are scanning an entire vector we cannot have updates
		bool allow_updates = mode != ScanVectorMode::SCAN_COMMITTED_NO_UPDATES;
		bool scan_committed = mode != ScanVectorMode::REGULAR_SCAN;
		FetchUpdates(transaction, vector_index, result, scan_count, allow_updates, scan_committed);
	}
	return scan_count;
}

idx_t ColumnData::ScanVector(TransactionData transaction, idx_t vector_index, ColumnScanState &state, Vector &result,
                             idx_t target_scan, ScanVectorMode mode) {
	auto scan_type = GetVectorScanType(state, target_scan, result);
	return ScanVector(transaction, vector_index, state, result, target_scan, scan_type, mode);
}

idx_t ColumnData::Scan(TransactionData transaction, idx_t vector_index, ColumnScanState &state, Vector &result) {
	auto target_count = GetVectorCount(vector_index);
	return Scan(transaction, vector_index, state, result, target_count);
}

idx_t ColumnData::ScanCommitted(idx_t vector_index, ColumnScanState &state, Vector &result, bool allow_updates) {
	auto target_count = GetVectorCount(vector_index);
	return ScanCommitted(vector_index, state, result, allow_updates, target_count);
}

idx_t ColumnData::Scan(TransactionData transaction, idx_t vector_index, ColumnScanState &state, Vector &result,
                       idx_t scan_count) {
	return ScanVector(transaction, vector_index, state, result, scan_count, ScanVectorMode::REGULAR_SCAN);
}

idx_t ColumnData::ScanCommitted(idx_t vector_index, ColumnScanState &state, Vector &result, bool allow_updates,
                                idx_t scan_count) {
	auto mode = allow_updates ? ScanVectorMode::SCAN_COMMITTED : ScanVectorMode::SCAN_COMMITTED_NO_UPDATES;
	TransactionData commit_transaction(0, 0);
	return ScanVector(commit_transaction, vector_index, state, result, scan_count, mode);
}

idx_t ColumnData::GetVectorCount(idx_t vector_index) const {
	idx_t current_row = vector_index * STANDARD_VECTOR_SIZE;
	return MinValue<idx_t>(STANDARD_VECTOR_SIZE, count - current_row);
}

SegmentLock ColumnData::GetSegmentLock() {
	return data.Lock();
}

vector<SegmentNode<ColumnSegment>> ColumnData::MoveSegments(const SegmentLock &lock) {
	return data.MoveSegments();
}

void ColumnData::ScanCommittedRange(idx_t row_group_start, idx_t offset_in_row_group, idx_t s_count, Vector &result) {
	ColumnScanState child_state;
	InitializeScanWithOffset(child_state, row_group_start + offset_in_row_group);
	bool has_updates = HasUpdates();
	auto scan_count = ScanVector(child_state, result, s_count, ScanVectorType::SCAN_FLAT_VECTOR);
	if (has_updates) {
		D_ASSERT(result.GetVectorType() == VectorType::FLAT_VECTOR);
		result.Flatten(scan_count);
		updates->FetchCommittedRange(offset_in_row_group, s_count, result);
	}
}

idx_t ColumnData::ScanCount(ColumnScanState &state, Vector &result, idx_t scan_count) {
	if (scan_count == 0) {
		return 0;
	}
	// ScanCount can only be used if there are no updates
	D_ASSERT(!HasUpdates());
	return ScanVector(state, result, scan_count, ScanVectorType::SCAN_FLAT_VECTOR);
}

void ColumnData::Filter(TransactionData transaction, idx_t vector_index, ColumnScanState &state, Vector &result,
                        SelectionVector &sel, idx_t &s_count, const TableFilter &filter) {
	idx_t scan_count = Scan(transaction, vector_index, state, result);

	UnifiedVectorFormat vdata;
	result.ToUnifiedFormat(scan_count, vdata);
	ColumnSegment::FilterSelection(sel, result, vdata, filter, scan_count, s_count);
}

void ColumnData::Select(TransactionData transaction, idx_t vector_index, ColumnScanState &state, Vector &result,
                        SelectionVector &sel, idx_t s_count) {
	Scan(transaction, vector_index, state, result);
	result.Slice(sel, s_count);
}

void ColumnData::SelectCommitted(idx_t vector_index, ColumnScanState &state, Vector &result, SelectionVector &sel,
                                 idx_t s_count, bool allow_updates) {
	ScanCommitted(vector_index, state, result, allow_updates);
	result.Slice(sel, s_count);
}

void ColumnData::Skip(ColumnScanState &state, idx_t s_count) {
	state.Next(s_count);
}

void ColumnData::Append(BaseStatistics &append_stats, ColumnAppendState &state, Vector &vector, idx_t append_count) {
	UnifiedVectorFormat vdata;
	vector.ToUnifiedFormat(append_count, vdata);
	AppendData(append_stats, state, vdata, append_count);
}

void ColumnData::Append(ColumnAppendState &state, Vector &vector, idx_t append_count) {
	if (parent || !stats) {
		throw InternalException("ColumnData::Append called on a column with a parent or without stats");
	}
	lock_guard<mutex> l(stats_lock);
	Append(stats->statistics, state, vector, append_count);
}

FilterPropagateResult ColumnData::CheckZonemap(ColumnScanState &state, TableFilter &filter) {
	if (state.segment_checked) {
		return FilterPropagateResult::NO_PRUNING_POSSIBLE;
	}
	if (!state.current) {
		return FilterPropagateResult::NO_PRUNING_POSSIBLE;
	}
	state.segment_checked = true;
	FilterPropagateResult prune_result;
	{
		lock_guard<mutex> l(stats_lock);
		prune_result = filter.CheckStatistics(state.current->stats.statistics);
		if (prune_result == FilterPropagateResult::NO_PRUNING_POSSIBLE) {
			return FilterPropagateResult::NO_PRUNING_POSSIBLE;
		}
	}
	lock_guard<mutex> l(update_lock);
	if (!updates) {
		// no updates - return original result
		return prune_result;
	}
	auto update_stats = updates->GetStatistics();
	// combine the update and original prune result
	FilterPropagateResult update_result = filter.CheckStatistics(*update_stats);
	if (prune_result == update_result) {
		return prune_result;
	}
	return FilterPropagateResult::NO_PRUNING_POSSIBLE;
}

FilterPropagateResult ColumnData::CheckZonemap(TableFilter &filter) {
	if (!stats) {
		throw InternalException("ColumnData::CheckZonemap called on a column without stats");
	}
	lock_guard<mutex> l(stats_lock);
	return filter.CheckStatistics(stats->statistics);
}

unique_ptr<BaseStatistics> ColumnData::GetStatistics() {
	if (!stats) {
		throw InternalException("ColumnData::GetStatistics called on a column without stats");
	}
	lock_guard<mutex> l(stats_lock);
	return stats->statistics.ToUnique();
}

void ColumnData::MergeStatistics(const BaseStatistics &other) {
	if (!stats) {
		throw InternalException("ColumnData::MergeStatistics called on a column without stats");
	}
	lock_guard<mutex> l(stats_lock);
	return stats->statistics.Merge(other);
}

void ColumnData::MergeIntoStatistics(BaseStatistics &other) {
	if (!stats) {
		throw InternalException("ColumnData::MergeIntoStatistics called on a column without stats");
	}
	lock_guard<mutex> l(stats_lock);
	return other.Merge(stats->statistics);
}

void ColumnData::InitializeAppend(ColumnAppendState &state) {
	auto l = data.Lock();
	if (data.IsEmpty(l)) {
		// no segments yet, append an empty segment
		AppendTransientSegment(l, start);
	}
	auto segment = data.GetLastSegment(l);
	if (segment->segment_type == ColumnSegmentType::PERSISTENT || !segment->GetCompressionFunction().init_append) {
		// we cannot append to this segment - append a new segment
		auto total_rows = segment->start + segment->count;
		AppendTransientSegment(l, total_rows);
		state.current = data.GetLastSegment(l);
	} else {
		state.current = segment;
	}

	D_ASSERT(state.current->segment_type == ColumnSegmentType::TRANSIENT);
	state.current->InitializeAppend(state);
	D_ASSERT(state.current->GetCompressionFunction().append);
}

void ColumnData::AppendData(BaseStatistics &append_stats, ColumnAppendState &state, UnifiedVectorFormat &vdata,
                            idx_t append_count) {
	idx_t offset = 0;
	this->count += append_count;
	while (true) {
		// append the data from the vector
		idx_t copied_elements = state.current->Append(state, vdata, offset, append_count);
		append_stats.Merge(state.current->stats.statistics);
		if (copied_elements == append_count) {
			// finished copying everything
			break;
		}

		// we couldn't fit everything we wanted in the current column segment, create a new one
		{
			auto l = data.Lock();
			AppendTransientSegment(l, state.current->start + state.current->count);
			state.current = data.GetLastSegment(l);
			state.current->InitializeAppend(state);
		}
		offset += copied_elements;
		append_count -= copied_elements;
	}
}

void ColumnData::RevertAppend(row_t start_row) {
	auto l = data.Lock();
	// check if this row is in the segment tree at all
	auto last_segment = data.GetLastSegment(l);
	if (NumericCast<idx_t>(start_row) >= last_segment->start + last_segment->count) {
		// the start row is equal to the final portion of the column data: nothing was ever appended here
		D_ASSERT(NumericCast<idx_t>(start_row) == last_segment->start + last_segment->count);
		return;
	}
	// find the segment index that the current row belongs to
	idx_t segment_index = data.GetSegmentIndex(l, UnsafeNumericCast<idx_t>(start_row));
	auto segment = data.GetSegmentByIndex(l, UnsafeNumericCast<int64_t>(segment_index));
	auto &transient = *segment;
	D_ASSERT(transient.segment_type == ColumnSegmentType::TRANSIENT);

	// remove any segments AFTER this segment: they should be deleted entirely
	data.EraseSegments(l, segment_index);

	this->count = UnsafeNumericCast<idx_t>(start_row) - this->start;
	segment->next = nullptr;
	transient.RevertAppend(UnsafeNumericCast<idx_t>(start_row));
}

idx_t ColumnData::Fetch(ColumnScanState &state, row_t row_id, Vector &result) {
	D_ASSERT(row_id >= 0);
	D_ASSERT(NumericCast<idx_t>(row_id) >= start);
	// perform the fetch within the segment
	state.row_index =
	    start + ((UnsafeNumericCast<idx_t>(row_id) - start) / STANDARD_VECTOR_SIZE * STANDARD_VECTOR_SIZE);
	state.current = data.GetSegment(state.row_index);
	state.internal_index = state.current->start;
	return ScanVector(state, result, STANDARD_VECTOR_SIZE, ScanVectorType::SCAN_FLAT_VECTOR);
}

void ColumnData::FetchRow(TransactionData transaction, ColumnFetchState &state, row_t row_id, Vector &result,
                          idx_t result_idx) {
	auto segment = data.GetSegment(UnsafeNumericCast<idx_t>(row_id));

	// now perform the fetch within the segment
	segment->FetchRow(state, row_id, result, result_idx);
	// merge any updates made to this row

	FetchUpdateRow(transaction, row_id, result, result_idx);
}

void ColumnData::Update(TransactionData transaction, idx_t column_index, Vector &update_vector, row_t *row_ids,
                        idx_t update_count) {
	Vector base_vector(type);
	ColumnScanState state;
	auto fetch_count = Fetch(state, row_ids[0], base_vector);

	base_vector.Flatten(fetch_count);
	UpdateInternal(transaction, column_index, update_vector, row_ids, update_count, base_vector);
}

void ColumnData::UpdateColumn(TransactionData transaction, const vector<column_t> &column_path, Vector &update_vector,
                              row_t *row_ids, idx_t update_count, idx_t depth) {
	// this method should only be called at the end of the path in the base column case
	D_ASSERT(depth >= column_path.size());
	ColumnData::Update(transaction, column_path[0], update_vector, row_ids, update_count);
}

void ColumnData::AppendTransientSegment(SegmentLock &l, idx_t start_row) {

	const auto block_size = block_manager.GetBlockSize();
	const auto type_size = GetTypeIdSize(type.InternalType());
	auto vector_segment_size = block_size;

	if (start_row == NumericCast<idx_t>(MAX_ROW_ID)) {
#if STANDARD_VECTOR_SIZE < 1024
		vector_segment_size = 1024 * type_size;
#else
		vector_segment_size = STANDARD_VECTOR_SIZE * type_size;
#endif
	}

	// The segment size is bound by the block size, but can be smaller.
	idx_t segment_size = block_size < vector_segment_size ? block_size : vector_segment_size;
	allocation_size += segment_size;

	auto &db = GetDatabase();
	auto &config = DBConfig::GetConfig(db);
	auto function = config.GetCompressionFunction(CompressionType::COMPRESSION_UNCOMPRESSED, type.InternalType());

	auto new_segment = ColumnSegment::CreateTransientSegment(db, *function, type, start_row, segment_size, block_size);
	AppendSegment(l, std::move(new_segment));
}

void ColumnData::UpdateCompressionFunction(SegmentLock &l, const CompressionFunction &function) {
	if (!compression) {
		// compression is empty...
		// if we have no segments - we have not set it yet, so assign it
		// if we have segments, the compression is mixed, so ignore it
		if (data.GetSegmentCount(l) == 0) {
			compression.set(function);
		}
	} else if (compression->type != function.type) {
		// we already have compression set - and we are adding a segment with a different compression
		// compression in the segment is mixed - clear the compression pointer
		compression.reset();
	}
}

void ColumnData::AppendSegment(SegmentLock &l, unique_ptr<ColumnSegment> segment) {
	UpdateCompressionFunction(l, segment->GetCompressionFunction());
	data.AppendSegment(l, std::move(segment));
}

void ColumnData::CommitDropColumn() {
	for (auto &segment_p : data.Segments()) {
		auto &segment = segment_p;
		segment.CommitDropSegment();
	}
}

unique_ptr<ColumnCheckpointState> ColumnData::CreateCheckpointState(RowGroup &row_group,
                                                                    PartialBlockManager &partial_block_manager) {
	return make_uniq<ColumnCheckpointState>(row_group, *this, partial_block_manager);
}

void ColumnData::CheckpointScan(ColumnSegment &segment, ColumnScanState &state, idx_t row_group_start, idx_t count,
                                Vector &scan_vector) {
	if (state.scan_options && state.scan_options->force_fetch_row) {
		for (idx_t i = 0; i < count; i++) {
			ColumnFetchState fetch_state;
			segment.FetchRow(fetch_state, UnsafeNumericCast<row_t>(state.row_index + i), scan_vector, i);
		}
	} else {
		segment.Scan(state, count, scan_vector, 0, ScanVectorType::SCAN_FLAT_VECTOR);
	}

	if (updates) {
		D_ASSERT(scan_vector.GetVectorType() == VectorType::FLAT_VECTOR);
		updates->FetchCommittedRange(state.row_index - row_group_start, count, scan_vector);
	}
}

unique_ptr<ColumnCheckpointState> ColumnData::Checkpoint(RowGroup &row_group, ColumnCheckpointInfo &checkpoint_info,
                                                         ColumnCheckpointData &checkpoint_data) {
	// scan the segments of the column data
	// set up the checkpoint state
	auto checkpoint_state = CreateCheckpointState(row_group, checkpoint_info.info.manager);
	checkpoint_state->global_stats = BaseStatistics::CreateEmpty(type).ToUnique();

<<<<<<< HEAD
	auto &nodes = type.id() == LogicalTypeId::VALIDITY ? checkpoint_data.validity_data : checkpoint_data.base_data;
	auto &lock = type.id() == LogicalTypeId::VALIDITY ? checkpoint_data.validity_lock : checkpoint_data.base_lock;
=======
	auto l = data.Lock();
	auto &nodes = data.ReferenceSegments(l);
>>>>>>> adc6f607
	if (nodes.empty()) {
		// empty table: flush the empty list
		return checkpoint_state;
	}

	ColumnDataCheckpointer checkpointer(*this, row_group, *checkpoint_state, checkpoint_info);
	checkpointer.Checkpoint(nodes);
	checkpointer.FinalizeCheckpoint(data.MoveSegments(l));

	// reset the compression function
	compression.reset();
	// replace the old tree with the new one
	auto new_segments = checkpoint_state->new_tree.MoveSegments();
	for (auto &new_segment : new_segments) {
		AppendSegment(lock, std::move(new_segment.node));
	}
	ClearUpdates();

	return checkpoint_state;
}

void ColumnData::InitializeColumn(PersistentColumnData &column_data) {
	InitializeColumn(column_data, stats->statistics);
}

void ColumnData::InitializeColumn(PersistentColumnData &column_data, BaseStatistics &target_stats) {
	D_ASSERT(type.InternalType() == column_data.physical_type);
	// construct the segments based on the data pointers
	this->count = 0;
	for (auto &data_pointer : column_data.pointers) {
		// Update the count and statistics
		this->count += data_pointer.tuple_count;

		// Merge the statistics. If this is a child column, the target_stats reference will point into the parents stats
		// otherwise if this is a top level column, `stats->statistics` == `target_stats`

		target_stats.Merge(data_pointer.statistics);

		// create a persistent segment
		auto segment = ColumnSegment::CreatePersistentSegment(
		    GetDatabase(), block_manager, data_pointer.block_pointer.block_id, data_pointer.block_pointer.offset, type,
		    data_pointer.row_start, data_pointer.tuple_count, data_pointer.compression_type,
		    std::move(data_pointer.statistics), std::move(data_pointer.segment_state));

		auto l = data.Lock();
		AppendSegment(l, std::move(segment));
	}
}

bool ColumnData::IsPersistent() {
	for (auto &segment : data.Segments()) {
		if (segment.segment_type != ColumnSegmentType::PERSISTENT) {
			return false;
		}
	}
	return true;
}

vector<DataPointer> ColumnData::GetDataPointers() {
	vector<DataPointer> pointers;
	for (auto &segment : data.Segments()) {
		pointers.push_back(segment.GetDataPointer());
	}
	return pointers;
}

PersistentColumnData::PersistentColumnData(PhysicalType physical_type_p) : physical_type(physical_type_p) {
}

PersistentColumnData::PersistentColumnData(PhysicalType physical_type, vector<DataPointer> pointers_p)
    : physical_type(physical_type), pointers(std::move(pointers_p)) {
	D_ASSERT(!pointers.empty());
}

PersistentColumnData::~PersistentColumnData() {
}

void PersistentColumnData::Serialize(Serializer &serializer) const {
	if (has_updates) {
		throw InternalException("Column data with updates cannot be serialized");
	}
	serializer.WritePropertyWithDefault(100, "data_pointers", pointers);
	if (child_columns.empty()) {
		// validity column
		D_ASSERT(physical_type == PhysicalType::BIT);
		return;
	}
	serializer.WriteProperty(101, "validity", child_columns[0]);
	if (physical_type == PhysicalType::ARRAY || physical_type == PhysicalType::LIST) {
		D_ASSERT(child_columns.size() == 2);
		serializer.WriteProperty(102, "child_column", child_columns[1]);
	} else if (physical_type == PhysicalType::STRUCT) {
		serializer.WriteList(102, "sub_columns", child_columns.size() - 1,
		                     [&](Serializer::List &list, idx_t i) { list.WriteElement(child_columns[i + 1]); });
	}
}

void PersistentColumnData::DeserializeField(Deserializer &deserializer, field_id_t field_idx, const char *field_name,
                                            const LogicalType &type) {
	deserializer.Set<const LogicalType &>(type);
	child_columns.push_back(deserializer.ReadProperty<PersistentColumnData>(field_idx, field_name));
	deserializer.Unset<LogicalType>();
}

PersistentColumnData PersistentColumnData::Deserialize(Deserializer &deserializer) {
	auto &type = deserializer.Get<const LogicalType &>();
	auto physical_type = type.InternalType();
	PersistentColumnData result(physical_type);
	deserializer.ReadPropertyWithDefault(100, "data_pointers", static_cast<vector<DataPointer> &>(result.pointers));
	if (result.physical_type == PhysicalType::BIT) {
		// validity: return
		return result;
	}
	result.DeserializeField(deserializer, 101, "validity", LogicalTypeId::VALIDITY);
	switch (physical_type) {
	case PhysicalType::ARRAY:
		result.DeserializeField(deserializer, 102, "child_column", ArrayType::GetChildType(type));
		break;
	case PhysicalType::LIST:
		result.DeserializeField(deserializer, 102, "child_column", ListType::GetChildType(type));
		break;
	case PhysicalType::STRUCT: {
		auto &child_types = StructType::GetChildTypes(type);
		deserializer.ReadList(102, "sub_columns", [&](Deserializer::List &list, idx_t i) {
			deserializer.Set<const LogicalType &>(child_types[i].second);
			result.child_columns.push_back(list.ReadElement<PersistentColumnData>());
			deserializer.Unset<LogicalType>();
		});
		break;
	}
	default:
		break;
	}
	return result;
}

bool PersistentColumnData::HasUpdates() const {
	if (has_updates) {
		return true;
	}
	for (auto &child_col : child_columns) {
		if (child_col.HasUpdates()) {
			return true;
		}
	}
	return false;
}

PersistentRowGroupData::PersistentRowGroupData(vector<LogicalType> types_p) : types(std::move(types_p)) {
}

void PersistentRowGroupData::Serialize(Serializer &serializer) const {
	serializer.WriteProperty(100, "types", types);
	serializer.WriteProperty(101, "columns", column_data);
	serializer.WriteProperty(102, "start", start);
	serializer.WriteProperty(103, "count", count);
}

PersistentRowGroupData PersistentRowGroupData::Deserialize(Deserializer &deserializer) {
	PersistentRowGroupData data;
	deserializer.ReadProperty(100, "types", data.types);
	deserializer.ReadList(101, "columns", [&](Deserializer::List &list, idx_t i) {
		deserializer.Set<const LogicalType &>(data.types[i]);
		data.column_data.push_back(list.ReadElement<PersistentColumnData>());
		deserializer.Unset<LogicalType>();
	});
	deserializer.ReadProperty(102, "start", data.start);
	deserializer.ReadProperty(103, "count", data.count);
	return data;
}

bool PersistentRowGroupData::HasUpdates() const {
	for (auto &col : column_data) {
		if (col.HasUpdates()) {
			return true;
		}
	}
	return false;
}

void PersistentCollectionData::Serialize(Serializer &serializer) const {
	serializer.WriteProperty(100, "row_groups", row_group_data);
}

PersistentCollectionData PersistentCollectionData::Deserialize(Deserializer &deserializer) {
	PersistentCollectionData data;
	deserializer.ReadProperty(100, "row_groups", data.row_group_data);
	return data;
}

bool PersistentCollectionData::HasUpdates() const {
	for (auto &row_group : row_group_data) {
		if (row_group.HasUpdates()) {
			return true;
		}
	}
	return false;
}

PersistentColumnData ColumnData::Serialize() {
	PersistentColumnData result(type.InternalType(), GetDataPointers());
	result.has_updates = HasUpdates();
	return result;
}

shared_ptr<ColumnData> ColumnData::Deserialize(BlockManager &block_manager, DataTableInfo &info, idx_t column_index,
                                               idx_t start_row, ReadStream &source, const LogicalType &type) {
	auto entry = ColumnData::CreateColumn(block_manager, info, column_index, start_row, type, nullptr);

	// deserialize the persistent column data
	BinaryDeserializer deserializer(source);
	deserializer.Begin();
	deserializer.Set<DatabaseInstance &>(info.GetDB().GetDatabase());
	CompressionInfo compression_info(block_manager.GetBlockSize());
	deserializer.Set<const CompressionInfo &>(compression_info);
	deserializer.Set<const LogicalType &>(type);
	auto persistent_column_data = PersistentColumnData::Deserialize(deserializer);
	deserializer.Unset<LogicalType>();
	deserializer.Unset<const CompressionInfo>();
	deserializer.Unset<DatabaseInstance>();
	deserializer.End();

	// initialize the column
	entry->InitializeColumn(persistent_column_data, entry->stats->statistics);
	return entry;
}

void ColumnData::GetColumnSegmentInfo(idx_t row_group_index, vector<idx_t> col_path,
                                      vector<ColumnSegmentInfo> &result) {
	D_ASSERT(!col_path.empty());

	// convert the column path to a string
	string col_path_str = "[";
	for (idx_t i = 0; i < col_path.size(); i++) {
		if (i > 0) {
			col_path_str += ", ";
		}
		col_path_str += to_string(col_path[i]);
	}
	col_path_str += "]";

	// iterate over the segments
	idx_t segment_idx = 0;
	auto segment = data.GetRootSegment();
	while (segment) {
		ColumnSegmentInfo column_info;
		column_info.row_group_index = row_group_index;
		column_info.column_id = col_path[0];
		column_info.column_path = col_path_str;
		column_info.segment_idx = segment_idx;
		column_info.segment_type = type.ToString();
		column_info.segment_start = segment->start;
		column_info.segment_count = segment->count;
		column_info.compression_type = CompressionTypeToString(segment->GetCompressionFunction().type);
		{
			lock_guard<mutex> l(stats_lock);
			column_info.segment_stats = segment->stats.statistics.ToString();
		}
		column_info.has_updates = ColumnData::HasUpdates();
		// persistent
		// block_id
		// block_offset
		if (segment->segment_type == ColumnSegmentType::PERSISTENT) {
			column_info.persistent = true;
			column_info.block_id = segment->GetBlockId();
			column_info.block_offset = segment->GetBlockOffset();
		} else {
			column_info.persistent = false;
		}
		auto segment_state = segment->GetSegmentState();
		if (segment_state) {
			column_info.segment_info = segment_state->GetSegmentInfo();
			column_info.additional_blocks = segment_state->GetAdditionalBlocks();
		}
		result.emplace_back(column_info);

		segment_idx++;
		segment = data.GetNextSegment(segment);
	}
}

void ColumnData::Verify(RowGroup &parent) {
#ifdef DEBUG
	D_ASSERT(this->start == parent.start);
	data.Verify();
	if (type.InternalType() == PhysicalType::STRUCT || type.InternalType() == PhysicalType::ARRAY) {
		// structs and fixed size lists don't have segments
		D_ASSERT(!data.GetRootSegment());
		return;
	}
	idx_t current_index = 0;
	idx_t current_start = this->start;
	idx_t total_count = 0;
	for (auto &segment : data.Segments()) {
		D_ASSERT(segment.index == current_index);
		D_ASSERT(segment.start == current_start);
		current_start += segment.count;
		total_count += segment.count;
		current_index++;
	}
	D_ASSERT(this->count == total_count);
#endif
}

template <class RET, class OP>
static RET CreateColumnInternal(BlockManager &block_manager, DataTableInfo &info, idx_t column_index, idx_t start_row,
                                const LogicalType &type, optional_ptr<ColumnData> parent) {
	if (type.InternalType() == PhysicalType::STRUCT) {
		return OP::template Create<StructColumnData>(block_manager, info, column_index, start_row, type, parent);
	} else if (type.InternalType() == PhysicalType::LIST) {
		return OP::template Create<ListColumnData>(block_manager, info, column_index, start_row, type, parent);
	} else if (type.InternalType() == PhysicalType::ARRAY) {
		return OP::template Create<ArrayColumnData>(block_manager, info, column_index, start_row, type, parent);
	} else if (type.id() == LogicalTypeId::VALIDITY) {
		return OP::template Create<ValidityColumnData>(block_manager, info, column_index, start_row, *parent);
	}
	return OP::template Create<StandardColumnData>(block_manager, info, column_index, start_row, type, parent);
}

shared_ptr<ColumnData> ColumnData::CreateColumn(BlockManager &block_manager, DataTableInfo &info, idx_t column_index,
                                                idx_t start_row, const LogicalType &type,
                                                optional_ptr<ColumnData> parent) {
	return CreateColumnInternal<shared_ptr<ColumnData>, SharedConstructor>(block_manager, info, column_index, start_row,
	                                                                       type, parent);
}

unique_ptr<ColumnData> ColumnData::CreateColumnUnique(BlockManager &block_manager, DataTableInfo &info,
                                                      idx_t column_index, idx_t start_row, const LogicalType &type,
                                                      optional_ptr<ColumnData> parent) {
	return CreateColumnInternal<unique_ptr<ColumnData>, UniqueConstructor>(block_manager, info, column_index, start_row,
	                                                                       type, parent);
}

} // namespace duckdb<|MERGE_RESOLUTION|>--- conflicted
+++ resolved
@@ -624,20 +624,14 @@
 	}
 }
 
-unique_ptr<ColumnCheckpointState> ColumnData::Checkpoint(RowGroup &row_group, ColumnCheckpointInfo &checkpoint_info,
-                                                         ColumnCheckpointData &checkpoint_data) {
+unique_ptr<ColumnCheckpointState> ColumnData::Checkpoint(RowGroup &row_group, ColumnCheckpointInfo &checkpoint_info) {
 	// scan the segments of the column data
 	// set up the checkpoint state
 	auto checkpoint_state = CreateCheckpointState(row_group, checkpoint_info.info.manager);
 	checkpoint_state->global_stats = BaseStatistics::CreateEmpty(type).ToUnique();
 
-<<<<<<< HEAD
-	auto &nodes = type.id() == LogicalTypeId::VALIDITY ? checkpoint_data.validity_data : checkpoint_data.base_data;
-	auto &lock = type.id() == LogicalTypeId::VALIDITY ? checkpoint_data.validity_lock : checkpoint_data.base_lock;
-=======
 	auto l = data.Lock();
 	auto &nodes = data.ReferenceSegments(l);
->>>>>>> adc6f607
 	if (nodes.empty()) {
 		// empty table: flush the empty list
 		return checkpoint_state;
@@ -652,7 +646,7 @@
 	// replace the old tree with the new one
 	auto new_segments = checkpoint_state->new_tree.MoveSegments();
 	for (auto &new_segment : new_segments) {
-		AppendSegment(lock, std::move(new_segment.node));
+		AppendSegment(l, std::move(new_segment.node));
 	}
 	ClearUpdates();
 
