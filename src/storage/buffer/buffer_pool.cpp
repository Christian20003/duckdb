#include "duckdb/storage/buffer/buffer_pool.hpp"

#include "duckdb/common/exception.hpp"
#include "duckdb/parallel/concurrentqueue.hpp"
#include "duckdb/storage/temporary_memory_manager.hpp"

namespace duckdb {

typedef duckdb_moodycamel::ConcurrentQueue<BufferEvictionNode> eviction_queue_t;

struct EvictionQueue {
	eviction_queue_t q;
};

bool BufferEvictionNode::CanUnload(BlockHandle &handle_p) {
	if (timestamp != handle_p.eviction_timestamp) {
		// handle was used in between
		return false;
	}
	return handle_p.CanUnload();
}

shared_ptr<BlockHandle> BufferEvictionNode::TryGetBlockHandle() {
	auto handle_p = handle.lock();
	if (!handle_p) {
		// BlockHandle has been destroyed
		return nullptr;
	}
	if (!CanUnload(*handle_p)) {
		// handle was used in between
		return nullptr;
	}
	// this is the latest node in the queue with this handle
	return handle_p;
}

BufferPool::BufferPool(idx_t maximum_memory)
<<<<<<< HEAD
    : current_memory(0), maximum_memory(maximum_memory), queue(make_uniq<EvictionQueue>()),
      temporary_memory_manager(make_uniq<TemporaryMemoryManager>()), evict_queue_insertions(0), purge_active(false) {
=======
    : current_memory(0), maximum_memory(maximum_memory), queue(make_uniq<EvictionQueue>()), queue_insertions(0),
      temporary_memory_manager(make_uniq<TemporaryMemoryManager>()) {
	for (idx_t i = 0; i < MEMORY_TAG_COUNT; i++) {
		memory_usage_per_tag[i] = 0;
	}
>>>>>>> 20b1486d
}
BufferPool::~BufferPool() {
}

void BufferPool::AddToEvictionQueue(shared_ptr<BlockHandle> &handle) {

	D_ASSERT(handle->readers == 0);
	handle->eviction_timestamp++;

	// After INSERT_INTERVAL insertions, try running through the queue and purge.
	if (++evict_queue_insertions % INSERT_INTERVAL == 0) {
		PurgeQueue();
	}

	queue->q.enqueue(BufferEvictionNode(weak_ptr<BlockHandle>(handle), handle->eviction_timestamp));
}

void BufferPool::IncreaseUsedMemory(MemoryTag tag, idx_t size) {
	current_memory += size;
	memory_usage_per_tag[uint8_t(tag)] += size;
}

idx_t BufferPool::GetUsedMemory() const {
	return current_memory;
}

idx_t BufferPool::GetMaxMemory() const {
	return maximum_memory;
}

idx_t BufferPool::GetQueryMaxMemory() const {
	return GetMaxMemory();
}

TemporaryMemoryManager &BufferPool::GetTemporaryMemoryManager() {
	return *temporary_memory_manager;
}

BufferPool::EvictionResult BufferPool::EvictBlocks(MemoryTag tag, idx_t extra_memory, idx_t memory_limit,
                                                   unique_ptr<FileBuffer> *buffer) {
	BufferEvictionNode node;
	TempBufferPoolReservation r(tag, *this, extra_memory);
	while (current_memory > memory_limit) {
		// get a block to unpin from the queue
		if (!queue->q.try_dequeue(node)) {
			// Failed to reserve. Adjust size of temp reservation to 0.
			r.Resize(0);
			return {false, std::move(r)};
		}
		// get a reference to the underlying block pointer
		auto handle = node.TryGetBlockHandle();
		if (!handle) {
			continue;
		}
		// we might be able to free this block: grab the mutex and check if we can free it
		lock_guard<mutex> lock(handle->lock);
		if (!node.CanUnload(*handle)) {
			// something changed in the mean-time, bail out
			continue;
		}
		// hooray, we can unload the block
		if (buffer && handle->buffer->AllocSize() == extra_memory) {
			// we can actually re-use the memory directly!
			*buffer = handle->UnloadAndTakeBlock();
			return {true, std::move(r)};
		} else {
			// release the memory and mark the block as unloaded
			handle->Unload();
		}
	}
	return {true, std::move(r)};
}

void BufferPool::PurgeQueue() {

	// we trigger a purge every INSERT_INTERVAL insertions into the queue
	// we assume that there are alive nodes in the queue, so we never want to purge the whole queue

	// only one thread purges the queue, all other threads early-out
	bool actual_purge_active;
	do {
		actual_purge_active = purge_active;
		if (actual_purge_active) {
			return;
		}
	} while (!std::atomic_compare_exchange_weak(&purge_active, &actual_purge_active, true));

	auto approx_q_size = queue->q.size_approx();

	// defensive check, nothing to purge
	if (approx_q_size < BULK_PURGE_SIZE) {
		purge_active = false;
		return;
	}

	// the purge queue is a concurrent structure, so we need to attempt purging the whole queue,
	// as of the approx_q_size seen. We early-out, if we see too many alive nodes. If not, we
	// purge as much as we reasonably can, as we assume that new dead nodes are created while purging.
	idx_t max_purges = approx_q_size / BULK_PURGE_SIZE;
	idx_t alive_nodes = 0;
	while (max_purges && alive_nodes < BULK_PURGE_THRESHOLD) {

		// bulk dequeue
		auto actually_dequeued = queue->q.try_dequeue_bulk(purge_nodes.begin(), BULK_PURGE_SIZE);

		// retrieve all alive nodes that have been wrongly dequeued
		alive_nodes = 0;
		for (idx_t i = 0; i < actually_dequeued; i++) {
			auto &node = purge_nodes[i];
			auto handle = node.TryGetBlockHandle();
			if (handle) {
				purge_nodes[alive_nodes++] = std::move(node);
			}
		}

		// bulk enqueue
		queue->q.enqueue_bulk(purge_nodes.begin(), alive_nodes);
		max_purges--;
	}

	// allows other threads to purge again
	purge_active = false;
}

void BufferPool::SetLimit(idx_t limit, const char *exception_postscript) {
	lock_guard<mutex> l_lock(limit_lock);
	// try to evict until the limit is reached
	if (!EvictBlocks(MemoryTag::EXTENSION, 0, limit).success) {
		throw OutOfMemoryException(
		    "Failed to change memory limit to %lld: could not free up enough memory for the new limit%s", limit,
		    exception_postscript);
	}
	idx_t old_limit = maximum_memory;
	// set the global maximum memory to the new limit if successful
	maximum_memory = limit;
	// evict again
	if (!EvictBlocks(MemoryTag::EXTENSION, 0, limit).success) {
		// failed: go back to old limit
		maximum_memory = old_limit;
		throw OutOfMemoryException(
		    "Failed to change memory limit to %lld: could not free up enough memory for the new limit%s", limit,
		    exception_postscript);
	}
}

} // namespace duckdb<|MERGE_RESOLUTION|>--- conflicted
+++ resolved
@@ -35,21 +35,17 @@
 }
 
 BufferPool::BufferPool(idx_t maximum_memory)
-<<<<<<< HEAD
     : current_memory(0), maximum_memory(maximum_memory), queue(make_uniq<EvictionQueue>()),
       temporary_memory_manager(make_uniq<TemporaryMemoryManager>()), evict_queue_insertions(0), purge_active(false) {
-=======
-    : current_memory(0), maximum_memory(maximum_memory), queue(make_uniq<EvictionQueue>()), queue_insertions(0),
-      temporary_memory_manager(make_uniq<TemporaryMemoryManager>()) {
 	for (idx_t i = 0; i < MEMORY_TAG_COUNT; i++) {
 		memory_usage_per_tag[i] = 0;
 	}
->>>>>>> 20b1486d
 }
 BufferPool::~BufferPool() {
 }
 
 void BufferPool::AddToEvictionQueue(shared_ptr<BlockHandle> &handle) {
+	constexpr int INSERT_INTERVAL = 1024;
 
 	D_ASSERT(handle->readers == 0);
 	handle->eviction_timestamp++;
