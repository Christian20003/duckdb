--- conflicted
+++ resolved
@@ -126,13 +126,8 @@
 			for (auto &expr : art.unbound_expressions) {
 				unbound_expressions.push_back(expr->Copy());
 			}
-<<<<<<< HEAD
-			indexes.AddIndex(make_unique<ART>(art.column_ids, art.table_io_manager, move(unbound_expressions),
+			indexes.AddIndex(make_unique<ART>(art.column_ids, art.table_io_manager, std::move(unbound_expressions),
 			                                  art.constraint_type, art.db, false));
-=======
-			indexes.AddIndex(make_unique<ART>(art.column_ids, art.table_io_manager, std::move(unbound_expressions),
-			                                  art.constraint_type, art.db));
->>>>>>> 42a68901
 		}
 		return false;
 	});
