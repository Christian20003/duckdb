#include "duckdb/storage/statistics/distinct_statistics.hpp"

#include "duckdb/common/field_writer.hpp"
#include "duckdb/common/string_util.hpp"

#include <math.h>

namespace duckdb {

DistinctStatistics::DistinctStatistics()
    : BaseStatistics(LogicalType::INVALID, StatisticsType::LOCAL_STATS), log(make_unique<HyperLogLog>()),
      sample_count(0), total_count(0) {
}

DistinctStatistics::DistinctStatistics(unique_ptr<HyperLogLog> log, idx_t sample_count, idx_t total_count)
    : BaseStatistics(LogicalType::INVALID, StatisticsType::LOCAL_STATS), log(move(log)), sample_count(sample_count),
      total_count(total_count) {
}

unique_ptr<BaseStatistics> DistinctStatistics::Copy() const {
	return make_unique<DistinctStatistics>(log->Copy(), sample_count, total_count);
}

void DistinctStatistics::Merge(const BaseStatistics &other_p) {
	BaseStatistics::Merge(other_p);
	auto &other = (const DistinctStatistics &)other_p;
	log = log->Merge(*other.log);
	sample_count += other.sample_count;
	total_count += other.total_count;
}

void DistinctStatistics::Serialize(Serializer &serializer) const {
	FieldWriter writer(serializer);
	Serialize(writer);
	writer.Finalize();
}

void DistinctStatistics::Serialize(FieldWriter &writer) const {
	writer.WriteField<idx_t>(sample_count);
	writer.WriteField<idx_t>(total_count);
	log->Serialize(writer);
}

unique_ptr<DistinctStatistics> DistinctStatistics::Deserialize(Deserializer &source) {
	FieldReader reader(source);
	auto result = Deserialize(reader);
	reader.Finalize();
	return result;
}

unique_ptr<DistinctStatistics> DistinctStatistics::Deserialize(FieldReader &reader) {
	auto sample_count = reader.ReadRequired<idx_t>();
	auto total_count = reader.ReadRequired<idx_t>();
	return make_unique<DistinctStatistics>(HyperLogLog::Deserialize(reader), sample_count, total_count);
}

<<<<<<< HEAD
void DistinctStatistics::Update(Vector &v, idx_t count) {
	CanonicalFormat vdata;
	v.ToCanonical(count, vdata);
	Update(vdata, v.GetType(), count);
}

void DistinctStatistics::Update(CanonicalFormat &vdata, const LogicalType &type, idx_t count) {
=======
void DistinctStatistics::Update(Vector &v, idx_t count, bool sample) {
	VectorData vdata;
	v.Orrify(count, vdata);
	Update(vdata, v.GetType(), count, sample);
}

void DistinctStatistics::Update(VectorData &vdata, const LogicalType &type, idx_t count, bool sample) {
>>>>>>> dcb64f53
	if (count == 0) {
		return;
	}

	total_count += count;
	if (sample) {
		count = MinValue<idx_t>(idx_t(SAMPLE_RATE * MaxValue<idx_t>(STANDARD_VECTOR_SIZE, count)), count);
	}
	sample_count += count;

	uint64_t indices[STANDARD_VECTOR_SIZE];
	uint8_t counts[STANDARD_VECTOR_SIZE];

	HyperLogLog::ProcessEntries(vdata, type, indices, counts, count);
	log->AddToLog(vdata, count, indices, counts);
}

string DistinctStatistics::ToString() const {
	return StringUtil::Format("[Approx Unique: %s]", to_string(GetCount()));
}

idx_t DistinctStatistics::GetCount() const {
	if (sample_count == 0 || total_count == 0) {
		return 0;
	}

	double u = MinValue<idx_t>(log->Count(), sample_count);
	double s = sample_count;
	double n = total_count;

	// Assume this proportion of the the sampled values occurred only once
	double u1 = pow(u / s, 2) * u;

	// Estimate total uniques using Good Turing Estimation
	idx_t estimate = u + u1 / s * (n - s);
	return MinValue<idx_t>(estimate, total_count);
}

} // namespace duckdb<|MERGE_RESOLUTION|>--- conflicted
+++ resolved
@@ -54,23 +54,13 @@
 	return make_unique<DistinctStatistics>(HyperLogLog::Deserialize(reader), sample_count, total_count);
 }
 
-<<<<<<< HEAD
-void DistinctStatistics::Update(Vector &v, idx_t count) {
+void DistinctStatistics::Update(Vector &v, idx_t count, bool sample) {
 	CanonicalFormat vdata;
 	v.ToCanonical(count, vdata);
-	Update(vdata, v.GetType(), count);
-}
-
-void DistinctStatistics::Update(CanonicalFormat &vdata, const LogicalType &type, idx_t count) {
-=======
-void DistinctStatistics::Update(Vector &v, idx_t count, bool sample) {
-	VectorData vdata;
-	v.Orrify(count, vdata);
 	Update(vdata, v.GetType(), count, sample);
 }
 
-void DistinctStatistics::Update(VectorData &vdata, const LogicalType &type, idx_t count, bool sample) {
->>>>>>> dcb64f53
+void DistinctStatistics::Update(CanonicalFormat &vdata, const LogicalType &type, idx_t count, bool sample) {
 	if (count == 0) {
 		return;
 	}
