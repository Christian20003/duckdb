--- conflicted
+++ resolved
@@ -394,17 +394,10 @@
 template <class T, bool WRITE_STATISTICS, class T_S = typename MakeSigned<T>::type>
 struct BitpackingCompressionState : public CompressionState {
 public:
-<<<<<<< HEAD
-	explicit BitpackingCompressionState(ColumnDataCheckpointer &checkpointer, const CompressionInfo &info)
-	    : CompressionState(info), checkpointer(checkpointer),
-	      function(checkpointer.GetCompressionFunction(CompressionType::COMPRESSION_BITPACKING)) {
-		CreateEmptySegment(checkpointer.GetRowGroup().start);
-=======
-	explicit BitpackingCompressState(ColumnDataCheckpointData &checkpoint_data, const CompressionInfo &info)
+	explicit BitpackingCompressionState(ColumnDataCheckpointData &checkpoint_data, const CompressionInfo &info)
 	    : CompressionState(info), checkpoint_data(checkpoint_data),
 	      function(checkpoint_data.GetCompressionFunction(CompressionType::COMPRESSION_BITPACKING)) {
 		CreateEmptySegment(checkpoint_data.GetRowGroup().start);
->>>>>>> c28ce393
 
 		state.data_ptr = reinterpret_cast<void *>(this);
 
@@ -589,11 +582,7 @@
 template <class T, bool WRITE_STATISTICS>
 unique_ptr<CompressionState> BitpackingInitCompression(ColumnDataCheckpointData &checkpoint_data,
                                                        unique_ptr<AnalyzeState> state) {
-<<<<<<< HEAD
-	return make_uniq<BitpackingCompressionState<T, WRITE_STATISTICS>>(checkpointer, state->info);
-=======
-	return make_uniq<BitpackingCompressState<T, WRITE_STATISTICS>>(checkpoint_data, state->info);
->>>>>>> c28ce393
+	return make_uniq<BitpackingCompressionState<T, WRITE_STATISTICS>>(checkpoint_data, state->info);
 }
 
 template <class T, bool WRITE_STATISTICS>
