#include "duckdb/storage/checkpoint/write_overflow_strings_to_disk.hpp"
#include "duckdb/storage/block_manager.hpp"
#include "duckdb/storage/buffer_manager.hpp"
<<<<<<< HEAD
#include "zstd_wrapper.hpp"
=======
>>>>>>> 64ce1057

namespace duckdb {

WriteOverflowStringsToDisk::WriteOverflowStringsToDisk(BlockManager &block_manager)
    : block_manager(block_manager), block_id(INVALID_BLOCK), offset(0) {
}

WriteOverflowStringsToDisk::~WriteOverflowStringsToDisk() {
	// verify that the overflow writer has been flushed
	D_ASSERT(Exception::UncaughtException() || offset == 0);
}

shared_ptr<BlockHandle> UncompressedStringSegmentState::GetHandle(BlockManager &manager, block_id_t block_id) {
	lock_guard<mutex> lock(block_lock);
	auto entry = handles.find(block_id);
	if (entry != handles.end()) {
		return entry->second;
	}
	auto result = manager.RegisterBlock(block_id);
	handles.insert(make_pair(block_id, result));
	return result;
}

void UncompressedStringSegmentState::RegisterBlock(BlockManager &manager, block_id_t block_id) {
	lock_guard<mutex> lock(block_lock);
	auto entry = handles.find(block_id);
	if (entry != handles.end()) {
		throw InternalException("UncompressedStringSegmentState::RegisterBlock - block id %llu already exists",
		                        block_id);
	}
	auto result = manager.RegisterBlock(block_id);
	handles.insert(make_pair(block_id, std::move(result)));
	on_disk_blocks.push_back(block_id);
}

void WriteOverflowStringsToDisk::WriteString(UncompressedStringSegmentState &state, string_t string,
                                             block_id_t &result_block, int32_t &result_offset) {
	auto &buffer_manager = block_manager.buffer_manager;
	if (!handle.IsValid()) {
		handle = buffer_manager.Allocate(Storage::BLOCK_SIZE);
	}
	// first write the length of the string
	if (block_id == INVALID_BLOCK || offset + 2 * sizeof(uint32_t) >= STRING_SPACE) {
		AllocateNewBlock(state, block_manager.GetFreeBlockId());
	}
	result_block = block_id;
	result_offset = offset;

<<<<<<< HEAD
	// GZIP the string
	auto uncompressed_size = string.GetSize();
	unsafe_unique_array<data_t> compressed_buf;
	string_t compressed_string;
	size_t compressed_size = 0;
	if (uncompressed_size >= Storage::BLOCK_SIZE) {
		ZSTDWrapper s;
		compressed_size = s.MaxCompressedLength(uncompressed_size);
		compressed_buf = make_unsafe_uniq_array<data_t>(compressed_size);
		s.Compress(string.GetData(), uncompressed_size, char_ptr_cast(compressed_buf.get()), &compressed_size);
		compressed_string = string_t(const_char_ptr_cast(compressed_buf.get()), compressed_size);
	} else {
		compressed_size = uncompressed_size;
	}
	if (compressed_size >= uncompressed_size) {
		compressed_string = string;
	}

	// store sizes
=======
	// write the length field
>>>>>>> 64ce1057
	auto data_ptr = handle.Ptr();
	auto string_length = string.GetSize();
	Store<uint32_t>(string_length, data_ptr + offset);
	offset += sizeof(uint32_t);

	// now write the remainder of the string
	auto strptr = string.GetData();
	uint32_t remaining = string_length;
	while (remaining > 0) {
		uint32_t to_write = MinValue<uint32_t>(remaining, STRING_SPACE - offset);
		if (to_write > 0) {
			memcpy(data_ptr + offset, strptr, to_write);

			remaining -= to_write;
			offset += to_write;
			strptr += to_write;
		}
		if (remaining > 0) {
			D_ASSERT(offset == WriteOverflowStringsToDisk::STRING_SPACE);
			// there is still remaining stuff to write
			// now write the current block to disk and allocate a new block
			AllocateNewBlock(state, block_manager.GetFreeBlockId());
		}
	}
}

void WriteOverflowStringsToDisk::Flush() {
	if (block_id != INVALID_BLOCK && offset > 0) {
		// zero-initialize the empty part of the overflow string buffer (if any)
		if (offset < STRING_SPACE) {
			memset(handle.Ptr() + offset, 0, STRING_SPACE - offset);
		}
		// write to disk
		block_manager.Write(handle.GetFileBuffer(), block_id);
	}
	block_id = INVALID_BLOCK;
	offset = 0;
}

void WriteOverflowStringsToDisk::AllocateNewBlock(UncompressedStringSegmentState &state, block_id_t new_block_id) {
	if (block_id != INVALID_BLOCK) {
		// there is an old block, write it first
		// write the new block id at the end of the previous block
		Store<block_id_t>(new_block_id, handle.Ptr() + WriteOverflowStringsToDisk::STRING_SPACE);
		Flush();
	}
	offset = 0;
	block_id = new_block_id;
	state.RegisterBlock(block_manager, new_block_id);
}

} // namespace duckdb<|MERGE_RESOLUTION|>--- conflicted
+++ resolved
@@ -1,10 +1,7 @@
 #include "duckdb/storage/checkpoint/write_overflow_strings_to_disk.hpp"
 #include "duckdb/storage/block_manager.hpp"
 #include "duckdb/storage/buffer_manager.hpp"
-<<<<<<< HEAD
 #include "zstd_wrapper.hpp"
-=======
->>>>>>> 64ce1057
 
 namespace duckdb {
 
@@ -53,7 +50,6 @@
 	result_block = block_id;
 	result_offset = offset;
 
-<<<<<<< HEAD
 	// GZIP the string
 	auto uncompressed_size = string.GetSize();
 	unsafe_unique_array<data_t> compressed_buf;
@@ -73,9 +69,7 @@
 	}
 
 	// store sizes
-=======
 	// write the length field
->>>>>>> 64ce1057
 	auto data_ptr = handle.Ptr();
 	auto string_length = string.GetSize();
 	Store<uint32_t>(string_length, data_ptr + offset);
