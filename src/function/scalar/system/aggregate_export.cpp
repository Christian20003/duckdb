--- conflicted
+++ resolved
@@ -42,13 +42,8 @@
 	explicit CombineState(idx_t state_size_p)
 	    : state_size(state_size_p), state_buffer0(make_unsafe_uniq_array<data_t>(state_size_p)),
 	      state_buffer1(make_unsafe_uniq_array<data_t>(state_size_p)),
-<<<<<<< HEAD
-	      state_vector0(Value::POINTER((uintptr_t)state_buffer0.get())),
-	      state_vector1(Value::POINTER((uintptr_t)state_buffer1.get())) {
-=======
 	      state_vector0(Value::POINTER(CastPointerToValue(state_buffer0.get()))),
 	      state_vector1(Value::POINTER(CastPointerToValue(state_buffer1.get()))) {
->>>>>>> 0fc2071f
 	}
 };
 
