#include "duckdb/function/cast/default_casts.hpp"
#include "duckdb/common/operator/cast_operators.hpp"
#include "duckdb/function/cast/vector_cast_helpers.hpp"
#include "duckdb/common/types/varint.hpp"
#include <cmath>

namespace duckdb {

template <class T>
string_t IntToVarInt(Vector &result, T int_value) {
	// Determine if the number is negative
	bool is_negative = int_value < 0;
	// Determine the number of data bytes
	uint64_t abs_value;
	if (is_negative) {
		if (int_value == std::numeric_limits<T>::min()) {
			abs_value = static_cast<uint64_t>(std::numeric_limits<T>::max()) + 1;
		} else {
			abs_value = static_cast<uint64_t>(std::abs(static_cast<int64_t>(int_value)));
		}
	} else {
		abs_value = static_cast<uint64_t>(int_value);
	}
	uint32_t data_byte_size;
	if (abs_value != NumericLimits<uint64_t>::Maximum()) {
		data_byte_size = (abs_value == 0) ? 1 : static_cast<uint32_t>(std::ceil(std::log2(abs_value + 1) / 8.0));
	} else {
		data_byte_size = static_cast<uint32_t>(std::ceil(std::log2(abs_value) / 8.0));
	}

	uint32_t blob_size = data_byte_size + Varint::VARINT_HEADER_SIZE;
	auto blob = StringVector::EmptyString(result, blob_size);
	auto writable_blob = blob.GetDataWriteable();
	Varint::SetHeader(writable_blob, data_byte_size, is_negative);

	// Add data bytes to the blob, starting off after header bytes
	idx_t wb_idx = Varint::VARINT_HEADER_SIZE;
	for (int i = static_cast<int>(data_byte_size) - 1; i >= 0; --i) {
		if (is_negative) {
			writable_blob[wb_idx++] = static_cast<char>(~(abs_value >> i * 8 & 0xFF));
		} else {
			writable_blob[wb_idx++] = static_cast<char>(abs_value >> i * 8 & 0xFF);
		}
	}
	blob.Finalize();
	return blob;
}

template <>
string_t HugeintCastToVarInt::Operation(uhugeint_t int_value, Vector &result) {
	uint32_t data_byte_size;
	if (int_value.upper != NumericLimits<uint64_t>::Maximum()) {
		data_byte_size =
		    (int_value.upper == 0) ? 0 : static_cast<uint32_t>(std::ceil(std::log2(int_value.upper + 1) / 8.0));
	} else {
		data_byte_size = static_cast<uint32_t>(std::ceil(std::log2(int_value.upper) / 8.0));
	}

	uint32_t upper_byte_size = data_byte_size;
	if (data_byte_size > 0) {
		// If we have at least one byte on the upper side, the bottom side is complete
		data_byte_size += 8;
	} else {
		if (int_value.lower != NumericLimits<uint64_t>::Maximum()) {
			data_byte_size += static_cast<uint32_t>(std::ceil(std::log2(int_value.lower + 1) / 8.0));
		} else {
			data_byte_size += static_cast<uint32_t>(std::ceil(std::log2(int_value.lower) / 8.0));
		}
	}
	if (data_byte_size == 0) {
		data_byte_size++;
	}
	uint32_t blob_size = data_byte_size + Varint::VARINT_HEADER_SIZE;
	auto blob = StringVector::EmptyString(result, blob_size);
	auto writable_blob = blob.GetDataWriteable();
	Varint::SetHeader(writable_blob, data_byte_size, false);

	// Add data bytes to the blob, starting off after header bytes
	idx_t wb_idx = Varint::VARINT_HEADER_SIZE;
	for (int i = static_cast<int>(upper_byte_size) - 1; i >= 0; --i) {
		writable_blob[wb_idx++] = static_cast<char>(int_value.upper >> i * 8 & 0xFF);
	}
	for (int i = static_cast<int>(data_byte_size - upper_byte_size) - 1; i >= 0; --i) {
		writable_blob[wb_idx++] = static_cast<char>(int_value.lower >> i * 8 & 0xFF);
	}
	blob.Finalize();
	return blob;
}

template <>
string_t HugeintCastToVarInt::Operation(hugeint_t int_value, Vector &result) {
	// Determine if the number is negative
	bool is_negative = int_value.upper >> 63 & 1;
	if (is_negative) {
		// We must check if it's -170141183460469231731687303715884105728, since it's not possible to negate it
		// without overflowing
		if (int_value == NumericLimits<hugeint_t>::Minimum()) {
			uhugeint_t u_int_value {0x8000000000000000, 0};
			auto cast_value = Operation<uhugeint_t>(u_int_value, result);
			// We have to do all the bit flipping.
			auto writable_value_ptr = cast_value.GetDataWriteable();
			Varint::SetHeader(writable_value_ptr, cast_value.GetSize() - Varint::VARINT_HEADER_SIZE, is_negative);
			for (idx_t i = Varint::VARINT_HEADER_SIZE; i < cast_value.GetSize(); i++) {
				writable_value_ptr[i] = static_cast<char>(~writable_value_ptr[i]);
			}
			cast_value.Finalize();
			return cast_value;
		}
		int_value = -int_value;
	}
	// Determine the number of data bytes
	uint64_t abs_value_upper = static_cast<uint64_t>(int_value.upper);

	uint32_t data_byte_size;
	if (abs_value_upper != NumericLimits<uint64_t>::Maximum()) {
		data_byte_size =
		    (abs_value_upper == 0) ? 0 : static_cast<uint32_t>(std::ceil(std::log2(abs_value_upper + 1) / 8.0));
	} else {
		data_byte_size = static_cast<uint32_t>(std::ceil(std::log2(abs_value_upper) / 8.0));
	}

	uint32_t upper_byte_size = data_byte_size;
	if (data_byte_size > 0) {
		// If we have at least one byte on the upper side, the bottom side is complete
		data_byte_size += 8;
	} else {
		if (int_value.lower != NumericLimits<uint64_t>::Maximum()) {
			data_byte_size += static_cast<uint32_t>(std::ceil(std::log2(int_value.lower + 1) / 8.0));
		} else {
			data_byte_size += static_cast<uint32_t>(std::ceil(std::log2(int_value.lower) / 8.0));
		}
	}

	if (data_byte_size == 0) {
		data_byte_size++;
	}
	uint32_t blob_size = data_byte_size + Varint::VARINT_HEADER_SIZE;
	auto blob = StringVector::EmptyString(result, blob_size);
	auto writable_blob = blob.GetDataWriteable();
	Varint::SetHeader(writable_blob, data_byte_size, is_negative);

	// Add data bytes to the blob, starting off after header bytes
	idx_t wb_idx = Varint::VARINT_HEADER_SIZE;
	for (int i = static_cast<int>(upper_byte_size) - 1; i >= 0; --i) {
		if (is_negative) {
			writable_blob[wb_idx++] = static_cast<char>(~(abs_value_upper >> i * 8 & 0xFF));
		} else {
			writable_blob[wb_idx++] = static_cast<char>(abs_value_upper >> i * 8 & 0xFF);
		}
	}
	for (int i = static_cast<int>(data_byte_size - upper_byte_size) - 1; i >= 0; --i) {
		if (is_negative) {
			writable_blob[wb_idx++] = static_cast<char>(~(int_value.lower >> i * 8 & 0xFF));
		} else {
			writable_blob[wb_idx++] = static_cast<char>(int_value.lower >> i * 8 & 0xFF);
		}
	}
	blob.Finalize();
	return blob;
}

// Varchar to Varint
// TODO: This is a slow quadratic algorithm, we can still optimize it further.
template <>
bool TryCastToVarInt::Operation(string_t input_value, string_t &result_value, Vector &result,
                                CastParameters &parameters) {
<<<<<<< HEAD
	auto blob_string = Varint::VarcharToVarInt(input_value);
=======
	idx_t start_pos, end_pos;
	bool is_negative, is_zero;
	if (!Varint::VarcharFormatting(input_value, start_pos, end_pos, is_negative, is_zero)) {
		return false;
	}
	if (is_zero) {
		// Return Value 0
		result_value = Varint::InitializeVarintZero(result);
		return true;
	}
	auto int_value_char = input_value.GetData();
	idx_t actual_size = end_pos - start_pos;
	// convert the string to a byte array
	string blob_string;

	unsafe_vector<uint64_t> digits;

	// The max number a uint64_t can represent is 18.446.744.073.709.551.615
	// That has 20 digits
	// In the worst case a remainder of a division will be 255, which is 3 digits
	// Since the max value is 184, we need to take one more digit out
	// Hence we end up with a max of 16 digits supported.
	constexpr uint8_t max_digits = 16;
	const idx_t number_of_digits = static_cast<idx_t>(std::ceil(static_cast<double>(actual_size) / max_digits));

	// lets convert the string to a uint64_t vector
	idx_t cur_end = end_pos;
	for (idx_t i = 0; i < number_of_digits; i++) {
		idx_t cur_start = static_cast<int64_t>(start_pos) > static_cast<int64_t>(cur_end - max_digits)
		                      ? start_pos
		                      : cur_end - max_digits;
		std::string current_number(int_value_char + cur_start, cur_end - cur_start);
		digits.push_back(std::stoull(current_number));
		// move cur_end to more digits down the road
		cur_end = cur_end - max_digits;
	}
>>>>>>> ee3499ae

	uint32_t blob_size = static_cast<uint32_t>(blob_string.size());
	result_value = StringVector::EmptyString(result, blob_size);
	auto writable_blob = result_value.GetDataWriteable();

	// Write string_blob into blob
	for (idx_t i = 0; i < blob_string.size(); i++) {
		writable_blob[i] = blob_string[i];
	}
	// idx_t blob_string_idx = blob_string.size() - 1;
	// for (idx_t i = Varint::VARINT_HEADER_SIZE; i < blob_size; i++) {
	// 	writable_blob[i] = blob_string[blob_string_idx--];
	// }
	result_value.Finalize();
	return true;
}

template <class T>
bool DoubleToVarInt(T double_value, string_t &result_value, Vector &result) {
	// Check if we can cast it
	if (!std::isfinite(double_value)) {
		// We can't cast inf -inf nan
		return false;
	}
	// Determine if the number is negative
	bool is_negative = double_value < 0;
	// Determine the number of data bytes
	double abs_value = std::abs(double_value);

	if (abs_value == 0) {
		// Return Value 0
		result_value = Varint::InitializeVarintZero(result);
		return true;
	}
	vector<char> value;
	while (abs_value > 0) {
		double quotient = abs_value / 256;
		double truncated = floor(quotient);
		uint8_t byte = static_cast<uint8_t>(abs_value - truncated * 256);
		abs_value = truncated;
		if (is_negative) {
			value.push_back(static_cast<char>(~byte));
		} else {
			value.push_back(static_cast<char>(byte));
		}
	}
	uint32_t data_byte_size = static_cast<uint32_t>(value.size());
	uint32_t blob_size = data_byte_size + Varint::VARINT_HEADER_SIZE;
	result_value = StringVector::EmptyString(result, blob_size);
	auto writable_blob = result_value.GetDataWriteable();
	Varint::SetHeader(writable_blob, data_byte_size, is_negative);
	// Add data bytes to the blob, starting off after header bytes
	idx_t blob_string_idx = value.size() - 1;
	for (idx_t i = Varint::VARINT_HEADER_SIZE; i < blob_size; i++) {
		writable_blob[i] = value[blob_string_idx--];
	}
	result_value.Finalize();
	return true;
}

template <>
bool TryCastToVarInt::Operation(double double_value, string_t &result_value, Vector &result,
                                CastParameters &parameters) {
	return DoubleToVarInt(double_value, result_value, result);
}

template <>
bool TryCastToVarInt::Operation(float double_value, string_t &result_value, Vector &result,
                                CastParameters &parameters) {
	return DoubleToVarInt(double_value, result_value, result);
}

BoundCastInfo Varint::NumericToVarintCastSwitch(const LogicalType &source) {
	// now switch on the result type
	switch (source.id()) {
	case LogicalTypeId::TINYINT:
		return BoundCastInfo(&VectorCastHelpers::StringCast<int8_t, IntCastToVarInt>);
	case LogicalTypeId::UTINYINT:
		return BoundCastInfo(&VectorCastHelpers::StringCast<uint8_t, IntCastToVarInt>);
	case LogicalTypeId::SMALLINT:
		return BoundCastInfo(&VectorCastHelpers::StringCast<int16_t, IntCastToVarInt>);
	case LogicalTypeId::USMALLINT:
		return BoundCastInfo(&VectorCastHelpers::StringCast<uint16_t, IntCastToVarInt>);
	case LogicalTypeId::INTEGER:
		return BoundCastInfo(&VectorCastHelpers::StringCast<int32_t, IntCastToVarInt>);
	case LogicalTypeId::UINTEGER:
		return BoundCastInfo(&VectorCastHelpers::StringCast<uint32_t, IntCastToVarInt>);
	case LogicalTypeId::BIGINT:
		return BoundCastInfo(&VectorCastHelpers::StringCast<int64_t, IntCastToVarInt>);
	case LogicalTypeId::UBIGINT:
		return BoundCastInfo(&VectorCastHelpers::StringCast<uint64_t, IntCastToVarInt>);
	case LogicalTypeId::UHUGEINT:
		return BoundCastInfo(&VectorCastHelpers::StringCast<uhugeint_t, HugeintCastToVarInt>);
	case LogicalTypeId::FLOAT:
		return BoundCastInfo(&VectorCastHelpers::TryCastStringLoop<float, string_t, TryCastToVarInt>);
	case LogicalTypeId::DOUBLE:
		return BoundCastInfo(&VectorCastHelpers::TryCastStringLoop<double, string_t, TryCastToVarInt>);
	case LogicalTypeId::HUGEINT:
		return BoundCastInfo(&VectorCastHelpers::StringCast<hugeint_t, HugeintCastToVarInt>);
	case LogicalTypeId::DECIMAL:
	default:
		return DefaultCasts::TryVectorNullCast;
	}
}

BoundCastInfo DefaultCasts::VarintCastSwitch(BindCastInput &input, const LogicalType &source,
                                             const LogicalType &target) {
	D_ASSERT(source.id() == LogicalTypeId::VARINT);
	// now switch on the result type
	switch (target.id()) {
	case LogicalTypeId::VARCHAR:
		return BoundCastInfo(&VectorCastHelpers::StringCast<string_t, VarIntCastToVarchar>);
	case LogicalTypeId::DOUBLE:
		return BoundCastInfo(&VectorCastHelpers::TryCastLoop<string_t, double, VarintToDoubleCast>);
	default:
		return TryVectorNullCast;
	}
}

} // namespace duckdb<|MERGE_RESOLUTION|>--- conflicted
+++ resolved
@@ -164,46 +164,7 @@
 template <>
 bool TryCastToVarInt::Operation(string_t input_value, string_t &result_value, Vector &result,
                                 CastParameters &parameters) {
-<<<<<<< HEAD
 	auto blob_string = Varint::VarcharToVarInt(input_value);
-=======
-	idx_t start_pos, end_pos;
-	bool is_negative, is_zero;
-	if (!Varint::VarcharFormatting(input_value, start_pos, end_pos, is_negative, is_zero)) {
-		return false;
-	}
-	if (is_zero) {
-		// Return Value 0
-		result_value = Varint::InitializeVarintZero(result);
-		return true;
-	}
-	auto int_value_char = input_value.GetData();
-	idx_t actual_size = end_pos - start_pos;
-	// convert the string to a byte array
-	string blob_string;
-
-	unsafe_vector<uint64_t> digits;
-
-	// The max number a uint64_t can represent is 18.446.744.073.709.551.615
-	// That has 20 digits
-	// In the worst case a remainder of a division will be 255, which is 3 digits
-	// Since the max value is 184, we need to take one more digit out
-	// Hence we end up with a max of 16 digits supported.
-	constexpr uint8_t max_digits = 16;
-	const idx_t number_of_digits = static_cast<idx_t>(std::ceil(static_cast<double>(actual_size) / max_digits));
-
-	// lets convert the string to a uint64_t vector
-	idx_t cur_end = end_pos;
-	for (idx_t i = 0; i < number_of_digits; i++) {
-		idx_t cur_start = static_cast<int64_t>(start_pos) > static_cast<int64_t>(cur_end - max_digits)
-		                      ? start_pos
-		                      : cur_end - max_digits;
-		std::string current_number(int_value_char + cur_start, cur_end - cur_start);
-		digits.push_back(std::stoull(current_number));
-		// move cur_end to more digits down the road
-		cur_end = cur_end - max_digits;
-	}
->>>>>>> ee3499ae
 
 	uint32_t blob_size = static_cast<uint32_t>(blob_string.size());
 	result_value = StringVector::EmptyString(result, blob_size);
@@ -213,10 +174,6 @@
 	for (idx_t i = 0; i < blob_string.size(); i++) {
 		writable_blob[i] = blob_string[i];
 	}
-	// idx_t blob_string_idx = blob_string.size() - 1;
-	// for (idx_t i = Varint::VARINT_HEADER_SIZE; i < blob_size; i++) {
-	// 	writable_blob[i] = blob_string[blob_string_idx--];
-	// }
 	result_value.Finalize();
 	return true;
 }
