#include "duckdb/common/exception.hpp"
#include "duckdb/main/connection.hpp"
#include "duckdb/storage/data_table.hpp"
#include "duckdb/common/helper.hpp"

#include "tpce_generated.hpp"
#include "tpce.hpp"

#include "main/EGenLoader_stdafx.h"
#include "input/DataFileManager.h"

using namespace duckdb;
using namespace TPCE;
using namespace std;

namespace tpce {

TIdent iStartFromCustomer = iDefaultStartFromCustomer;
TIdent iCustomerCount = iDefaultCustomerCount;      // # of customers for this instance
TIdent iTotalCustomerCount = iDefaultCustomerCount; // total number of customers in the database
UINT iLoadUnitSize = iDefaultLoadUnitSize;          // # of customers in one load unit
UINT iDaysOfInitialTrades = 300;

void dbgen(duckdb::DuckDB &db, uint32_t sf, std::string schema, std::string suffix) {
	duckdb::unique_ptr<CBaseLoaderFactory> pLoaderFactory; // class factory that creates table loaders
	CGenerateAndLoadStandardOutput Output;
	duckdb::unique_ptr<CGenerateAndLoad> pGenerateAndLoad;

	Connection con(db);
	con.Query("BEGIN TRANSACTION");

	CreateTPCESchema(db, con, schema, suffix);

	if (sf == 0) {
		// schema only
		con.Query("COMMIT");
		return;
	}

	pLoaderFactory = make_uniq<DuckDBLoaderFactory>(con, schema, suffix);

	// Create log formatter and logger instance
	CLogFormatTab fmt;
	CEGenLogger logger(eDriverEGenLoader, 0, nullptr, &fmt);

	// Set up data file manager for lazy load.
	const DataFileManager dfm(iTotalCustomerCount, iTotalCustomerCount);

	// Create the main class instance
<<<<<<< HEAD
	pGenerateAndLoad = duckdb::unique_ptr<CGenerateAndLoad>(
	    new CGenerateAndLoad(dfm, iCustomerCount, iStartFromCustomer, iTotalCustomerCount, iLoadUnitSize, sf,
	                         iDaysOfInitialTrades, pLoaderFactory.get(), &logger, &Output, true));
=======
	pGenerateAndLoad = make_uniq<CGenerateAndLoad>(dfm, iCustomerCount, iStartFromCustomer, iTotalCustomerCount, iLoadUnitSize, sf,
	                         iDaysOfInitialTrades, pLoaderFactory.get(), &logger, &Output, true);
>>>>>>> 994d81b9

	//  The generate and load phase starts here.
	// Generate static tables
	pGenerateAndLoad->GenerateAndLoadFixedTables();

	// Generate dynamic scaling tables
	pGenerateAndLoad->GenerateAndLoadScalingTables();

	// Generate dynamic trade tables
	pGenerateAndLoad->GenerateAndLoadGrowingTables();

	con.Query("COMMIT");
}

} // namespace tpce<|MERGE_RESOLUTION|>--- conflicted
+++ resolved
@@ -47,14 +47,8 @@
 	const DataFileManager dfm(iTotalCustomerCount, iTotalCustomerCount);
 
 	// Create the main class instance
-<<<<<<< HEAD
-	pGenerateAndLoad = duckdb::unique_ptr<CGenerateAndLoad>(
-	    new CGenerateAndLoad(dfm, iCustomerCount, iStartFromCustomer, iTotalCustomerCount, iLoadUnitSize, sf,
-	                         iDaysOfInitialTrades, pLoaderFactory.get(), &logger, &Output, true));
-=======
 	pGenerateAndLoad = make_uniq<CGenerateAndLoad>(dfm, iCustomerCount, iStartFromCustomer, iTotalCustomerCount, iLoadUnitSize, sf,
 	                         iDaysOfInitialTrades, pLoaderFactory.get(), &logger, &Output, true);
->>>>>>> 994d81b9
 
 	//  The generate and load phase starts here.
 	// Generate static tables
