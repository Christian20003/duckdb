# name: test/sql/window/test_streaming_lead_lag.test
# description: Streaming window functions
# group: [window]

statement ok
PRAGMA enable_verification

statement ok
PRAGMA explain_output = PHYSICAL_ONLY;

query TT
EXPLAIN
SELECT i, LAG(i, 1) OVER() AS i1
FROM range(10) tbl(i);
----
physical_plan	<REGEX>:.*STREAMING_WINDOW.*

query II
SELECT i, LAG(i, 1) OVER() AS i1
FROM range(10) tbl(i);
----
0	NULL
1	0
2	1
3	2
4	3
5	4
6	5
7	6
8	7
9	8

query TT
EXPLAIN
SELECT i, LAG(i, -1) OVER() AS i1
FROM range(10) tbl(i);
----
physical_plan	<REGEX>:.*STREAMING_WINDOW.*

query TT
SELECT i, LAG(i, -1) OVER() AS i1
FROM range(10) tbl(i);
----
0	1
1	2
2	3
3	4
4	5
5	6
6	7
7	8
8	9
9	NULL

query TT
EXPLAIN
SELECT i, LEAD(i, -1) OVER() AS i1
FROM range(10) tbl(i);
----
physical_plan	<REGEX>:.*STREAMING_WINDOW.*

query II
SELECT i, LEAD(i, -1) OVER() AS i1
FROM range(10) tbl(i);
----
0	NULL
1	0
2	1
3	2
4	3
5	4
6	5
7	6
8	7
9	8

query TT
EXPLAIN
SELECT i, LEAD(i, 1) OVER() AS i1
FROM range(10) tbl(i);
----
physical_plan	<REGEX>:.*STREAMING_WINDOW.*

query TT
SELECT i, LEAD(i, 1) OVER() AS i1
FROM range(10) tbl(i);
----
0	1
1	2
2	3
3	4
4	5
5	6
6	7
7	8
8	9
9	NULL

# Test shift down
query TT
EXPLAIN
SELECT i, LAG(i, 1) OVER() AS i1
FROM range(3000) tbl(i)
WHERE i % 2 = 0
QUALIFY i1 <> i - 2
----
physical_plan	<REGEX>:.*STREAMING_WINDOW.*

query TT
SELECT i, LAG(i, 1) OVER() AS i1
FROM range(3000) tbl(i)
WHERE i % 2 = 0
QUALIFY i1 <> i - 2
----

# Test constant default value
query TT
EXPLAIN
SELECT i, LAG(i, 1, 50) OVER() AS i1
FROM range(10) tbl(i);
----
physical_plan	<REGEX>:.*STREAMING_WINDOW.*

query II
SELECT i, LAG(i, 1, 50) OVER() AS i1
FROM range(10) tbl(i);
----
0	50
1	0
2	1
3	2
4	3
5	4
6	5
7	6
8	7
9	8

query TT
EXPLAIN
SELECT i, LEAD(i, 1, 50) OVER() AS i1
FROM range(10) tbl(i);
----
physical_plan	<REGEX>:.*STREAMING_WINDOW.*

query II
SELECT i, LEAD(i, 1, 50) OVER() AS i1
FROM range(10) tbl(i);
----
0	1
1	2
2	3
3	4
4	5
5	6
6	7
7	8
8	9
9	50

# Test sparse leads
query TT
EXPLAIN
SELECT i, LEAD(i, 2) OVER() AS i1
FROM range(3000) tbl(i)
WHERE i % 2048 = 0
----
physical_plan	<REGEX>:.*STREAMING_WINDOW.*

query TT
SELECT i, LEAD(i, 2) OVER() AS i1
FROM range(3000) tbl(i)
WHERE i % 2048 = 0
----
0	NULL
2048	NULL

query TT
EXPLAIN
SELECT i, LEAD(i, 2) OVER() AS i1
FROM range(5000) tbl(i)
WHERE i % 2048 = 0
----
physical_plan	<REGEX>:.*STREAMING_WINDOW.*

<<<<<<< HEAD
foreach col <all_types_columns>
=======
query TT
SELECT i, LEAD(i, 2) OVER() AS i1
FROM range(5000) tbl(i)
WHERE i % 2048 = 0
----
0	4096
2048	NULL
4096	NULL
>>>>>>> 435fa482

# Test long deltas
query TT
EXPLAIN
SELECT i, LAG(i, 3000) OVER() AS i1
FROM range(5000) tbl(i);
----
physical_plan	<!REGEX>:.*STREAMING_WINDOW.*

query TT
EXPLAIN
SELECT i, LEAD(i, 3000) OVER() AS i1
FROM range(5000) tbl(i);
----
physical_plan	<!REGEX>:.*STREAMING_WINDOW.*

# Test multiple, unequal LEADs
query III
SELECT i, LEAD(i, 1) OVER(), LEAD(i, 2) OVER()
FROM range(10) tbl(i)
----
0	1	2
1	2	3
2	3	4
3	4	5
4	5	6
5	6	7
6	7	8
7	8	9
8	9	NULL
9	NULL	NULL<|MERGE_RESOLUTION|>--- conflicted
+++ resolved
@@ -183,9 +183,6 @@
 ----
 physical_plan	<REGEX>:.*STREAMING_WINDOW.*
 
-<<<<<<< HEAD
-foreach col <all_types_columns>
-=======
 query TT
 SELECT i, LEAD(i, 2) OVER() AS i1
 FROM range(5000) tbl(i)
@@ -194,7 +191,6 @@
 0	4096
 2048	NULL
 4096	NULL
->>>>>>> 435fa482
 
 # Test long deltas
 query TT
