#include "catch.hpp"
#include "duckdb/common/helper.hpp"
#include "duckdb/planner/binder.hpp"
#include "duckdb/planner/expression/bound_comparison_expression.hpp"
#include "duckdb/planner/expression/bound_operator_expression.hpp"
#include "duckdb/planner/expression/common_subexpression.hpp"
#include "expression_helper.hpp"
#include "test_helpers.hpp"
#include "duckdb/planner/operator/logical_get.hpp"
#include <duckdb/optimizer/filter_pushdown.hpp>
#include <duckdb/optimizer/optimizer.hpp>
#include <vector>
using namespace duckdb;
using namespace std;

TEST_CASE("Test Table Filter Push Down", "[filterpushdown-optimizer]") {
	ExpressionHelper helper;
	auto &con = helper.con;
	Binder binder(*con.context);
	Optimizer opt(binder, *con.context);
	REQUIRE_NO_FAIL(con.Query("CREATE TABLE integers(i integer, j integer, k integer )"));
	//! Checking if Optimizer push predicates down
	auto tree = helper.ParseLogicalTree("SELECT k FROM integers where i+j > 10 and j = 5 and i = k+1 ");
	FilterPushdown predicatePushdown(opt);
	//! The generated plan should be Projection -> Filter (2) ->Get (1)
	auto plan = predicatePushdown.Rewrite(move(tree));
	REQUIRE(plan->children[0]->type == LogicalOperatorType::FILTER);
	REQUIRE(plan->children[0]->expressions.size() == 2);

	REQUIRE(plan->children[0]->children[0]->type == LogicalOperatorType::GET);
	REQUIRE(plan->children[0]->children[0]->expressions.size() == 1);

	tree = helper.ParseLogicalTree("SELECT k FROM integers where  j = 5 ");
	//! The generated plan should be Projection -> Get (1)
	plan = predicatePushdown.Rewrite(move(tree));
	REQUIRE(plan->children[0]->type == LogicalOperatorType::GET);
	REQUIRE(plan->children[0]->expressions.size() == 1);
}

TEST_CASE("Test Table Filter Push Down Multiple Filters", "[filterpushdown-optimizer]") {
	ExpressionHelper helper;
	auto &con = helper.con;
	Binder binder(*con.context);
	Optimizer opt(binder, *con.context);
	REQUIRE_NO_FAIL(con.Query("CREATE TABLE integers(i integer, j integer, k integer )"));
	//! Checking if Optimizer push predicates down
	auto tree = helper.ParseLogicalTree("SELECT k FROM integers where j = 5 and i = 10 ");
	FilterPushdown predicatePushdown(opt);
	//! The generated plan should be Projection ->Get (2)
	auto plan = predicatePushdown.Rewrite(move(tree));
	REQUIRE(plan->children[0]->type == LogicalOperatorType::GET);
	REQUIRE(plan->children[0]->expressions.size() == 2);
}

TEST_CASE("Test Table Filter All Numeric Data Types", "[filterpushdown-optimizer]") {
	vector<string> data_types{"tinyint", "smallint", "integer", "bigint", "numeric", "real"};
	ExpressionHelper helper;
	auto &con = helper.con;
	Binder binder(*con.context);
	Optimizer opt(binder, *con.context);
	for (auto &data_type : data_types) {
		REQUIRE_NO_FAIL(
		    con.Query("CREATE TABLE tablinho(i " + data_type + " , j " + data_type + ", k " + data_type + " )"));
		//! Checking if Optimizer push predicates down
		auto tree = helper.ParseLogicalTree("SELECT k FROM tablinho where j = CAST( 1 AS " + data_type + ")");
		FilterPushdown predicatePushdown(opt);
		//! The generated plan should be Projection ->Get (2)
		auto plan = predicatePushdown.Rewrite(move(tree));
		REQUIRE(plan->children[0]->type == LogicalOperatorType::GET);
		REQUIRE(plan->children[0]->expressions.size() == 1);

		tree = helper.ParseLogicalTree("SELECT k FROM tablinho where j > CAST( 1 AS " + data_type + ")");
		//! The generated plan should be Projection ->Get (2)
		plan = predicatePushdown.Rewrite(move(tree));
		REQUIRE(plan->children[0]->type == LogicalOperatorType::GET);
		REQUIRE(plan->children[0]->expressions.size() == 1);

		tree = helper.ParseLogicalTree("SELECT k FROM tablinho where j >= CAST( 1 AS " + data_type + ")");
		//! The generated plan should be Projection ->Get (2)
		plan = predicatePushdown.Rewrite(move(tree));
		REQUIRE(plan->children[0]->type == LogicalOperatorType::GET);
		REQUIRE(plan->children[0]->expressions.size() == 1);

		tree = helper.ParseLogicalTree("SELECT k FROM tablinho where j < CAST( 1 AS " + data_type + ")");
		//! The generated plan should be Projection ->Get (2)
		plan = predicatePushdown.Rewrite(move(tree));
		REQUIRE(plan->children[0]->type == LogicalOperatorType::GET);
		REQUIRE(plan->children[0]->expressions.size() == 1);

		tree = helper.ParseLogicalTree("SELECT k FROM tablinho where j <= CAST( 1 AS " + data_type + ")");
		//! The generated plan should be Projection ->Get (2)
		plan = predicatePushdown.Rewrite(move(tree));
		REQUIRE(plan->children[0]->type == LogicalOperatorType::GET);
		REQUIRE(plan->children[0]->expressions.size() == 1);
		REQUIRE_NO_FAIL(con.Query("DROP TABLE tablinho"));
	}
}

TEST_CASE("Test Index vs Pushdown", "[filterpushdown-optimizer]") {
	ExpressionHelper helper;
	auto &con = helper.con;
	Binder binder(*con.context);
	Optimizer opt(binder, *con.context);
	REQUIRE_NO_FAIL(con.Query("CREATE TABLE integers(i integer, j integer, k integer )"));
	REQUIRE_NO_FAIL(con.Query("CREATE INDEX i_index ON integers using art(i)"));
	//! Checking if Optimizer push predicates down
	auto tree = helper.ParseLogicalTree("SELECT k FROM integers where i = 10 ");
	FilterPushdown predicatePushdown(opt);
	//! The generated plan should be Projection ->Filter -> Get
	auto plan = predicatePushdown.Rewrite(move(tree));
	REQUIRE(plan->children[0]->type == LogicalOperatorType::FILTER);
	REQUIRE(plan->children[0]->children[0]->type == LogicalOperatorType::GET);
}

<<<<<<< HEAD
TEST_CASE("Test Table Filter Push Down String", "[filterpushdown-optimizer]") {
	ExpressionHelper helper;
	auto &con = helper.con;
	Binder binder(*con.context);
	Optimizer opt(binder, *con.context);
	REQUIRE_NO_FAIL(con.Query("CREATE TABLE tablinho(i varchar )"));
	//! Checking if Optimizer push predicates down
	auto tree = helper.ParseLogicalTree("SELECT i FROM tablinho where i = 'bla' ");
	//! The generated plan should be Projection ->Get (1)
	auto plan = opt.Optimize(move(tree));
	REQUIRE(plan->children[0]->type == LogicalOperatorType::GET);
	REQUIRE(plan->children[0]->expressions.size() == 1);

	tree = helper.ParseLogicalTree("SELECT i FROM tablinho where i = 'bla' ");
	//! The generated plan should be Projection ->Get (1)
	plan = opt.Optimize(move(tree));
	REQUIRE(plan->children[0]->type == LogicalOperatorType::GET);
	REQUIRE(plan->children[0]->expressions.size() == 1);

	tree = helper.ParseLogicalTree("SELECT i FROM tablinho where i > 'bla' ");
	//! The generated plan should be Projection ->Get (1)
	plan = opt.Optimize(move(tree));
	REQUIRE(plan->children[0]->type == LogicalOperatorType::GET);
	REQUIRE(plan->children[0]->expressions.size() == 1);

	tree = helper.ParseLogicalTree("SELECT i FROM tablinho where i >= 'bla' ");
	//! The generated plan should be Projection ->Get (1)
	plan = opt.Optimize(move(tree));
	REQUIRE(plan->children[0]->type == LogicalOperatorType::GET);
	REQUIRE(plan->children[0]->expressions.size() == 1);

	tree = helper.ParseLogicalTree("SELECT i FROM tablinho where i < 'bla' ");
	//! The generated plan should be Projection ->Get (1)
	plan = opt.Optimize(move(tree));
	REQUIRE(plan->children[0]->type == LogicalOperatorType::GET);
	REQUIRE(plan->children[0]->expressions.size() == 1);

	tree = helper.ParseLogicalTree("SELECT i FROM tablinho where i <= 'bla' ");
	//! The generated plan should be Projection ->Get (1)
	plan = opt.Optimize(move(tree));
	REQUIRE(plan->children[0]->type == LogicalOperatorType::GET);
	REQUIRE(plan->children[0]->expressions.size() == 1);

	tree = helper.ParseLogicalTree("SELECT i FROM tablinho where i like 'bla%' ");

	//! The generated plan should be Projection ->filter(1)->get(0,2)
	plan = opt.Optimize(move(tree));
	REQUIRE(plan->children[0]->type == LogicalOperatorType::FILTER);
	REQUIRE(plan->children[0]->expressions.size() == 1);
	REQUIRE(plan->children[0]->children[0]->type == LogicalOperatorType::GET);
	REQUIRE(plan->children[0]->children[0]->expressions.size() == 0);
	REQUIRE(((LogicalGet *)plan->children[0]->children[0].get())->tableFilters.size() == 2);

	tree = helper.ParseLogicalTree("SELECT i FROM tablinho where i like 'bla_bla' ");

	//! The generated plan should be Projection ->filter(1)->get(0,2)
	plan = opt.Optimize(move(tree));
	REQUIRE(plan->children[0]->type == LogicalOperatorType::FILTER);
	REQUIRE(plan->children[0]->expressions.size() == 1);
	REQUIRE(plan->children[0]->children[0]->type == LogicalOperatorType::GET);
	REQUIRE(plan->children[0]->children[0]->expressions.size() == 0);
	REQUIRE(((LogicalGet *)plan->children[0]->children[0].get())->tableFilters.size() == 2);

	//! The generated plan should be Projection ->filter(1)->get(0,1)
	tree = helper.ParseLogicalTree("SELECT i FROM tablinho where i like 'bla' ");
	plan = opt.Optimize(move(tree));
	REQUIRE(plan->children[0]->type == LogicalOperatorType::FILTER);
	REQUIRE(plan->children[0]->expressions.size() == 1);
	REQUIRE(plan->children[0]->children[0]->type == LogicalOperatorType::GET);
	REQUIRE(plan->children[0]->children[0]->expressions.size() == 0);
	REQUIRE(((LogicalGet *)plan->children[0]->children[0].get())->tableFilters.size() == 1);

	//! The generated plan should be Projection ->filter(1)->get(0,0)
	tree = helper.ParseLogicalTree("SELECT i FROM tablinho where i like '%bla' ");
	plan = opt.Optimize(move(tree));
	REQUIRE(plan->children[0]->type == LogicalOperatorType::FILTER);
	REQUIRE(plan->children[0]->expressions.size() == 1);
	REQUIRE(plan->children[0]->children[0]->type == LogicalOperatorType::GET);
	REQUIRE(plan->children[0]->children[0]->expressions.size() == 0);
	REQUIRE(((LogicalGet *)plan->children[0]->children[0].get())->tableFilters.size() == 0);

	//! The generated plan should be Projection ->filter(1)->get(0,0)
	tree = helper.ParseLogicalTree("SELECT i FROM tablinho where i like '_bla' ");
	plan = opt.Optimize(move(tree));
	REQUIRE(plan->children[0]->type == LogicalOperatorType::FILTER);
	REQUIRE(plan->children[0]->expressions.size() == 1);
	REQUIRE(plan->children[0]->children[0]->type == LogicalOperatorType::GET);
	REQUIRE(plan->children[0]->children[0]->expressions.size() == 0);
	REQUIRE(((LogicalGet *)plan->children[0]->children[0].get())->tableFilters.size() == 0);
}

TEST_CASE("Test Table Filter Push Down Scan Integer", "[filterpushdown-optimizer]") {
=======
// TEST_CASE("Test Table Filter Push Down String", "[filterpushdown-optimizer]") {
//    ExpressionHelper helper;
//    auto &con = helper.con;
//    Binder binder(*con.context);
//    Optimizer opt(binder,*con.context);
//    REQUIRE_NO_FAIL(con.Query("CREATE TABLE tablinho(i varchar )"));
//    //! Checking if Optimizer push predicates down
//    auto tree = helper.ParseLogicalTree("SELECT i FROM tablinho where i like 'bla' ");
//    FilterPushdown predicatePushdown(opt);
//    //! The generated plan should be Projection ->Get (1)
//    auto plan = predicatePushdown.Rewrite(move(tree));
//    REQUIRE(plan->children[0]->type == LogicalOperatorType::GET);
//    REQUIRE(plan->children[0]->expressions.size()==1);
//}

// TEST_CASE("Test updates/deletes/insertions on persistent segments", "[storage]") {
//    auto config = GetTestConfig();
//    unique_ptr<QueryResult> result;
//    auto storage_database = TestCreatePath("storage_test");
//
//    // make sure the database does not exist
//    DeleteDatabase(storage_database);
//    {
//        // create a database and insert values
//        DuckDB db(storage_database, config.get());
//        Connection con(db);
//        REQUIRE_NO_FAIL(con.Query("CREATE TABLE test(a INTEGER, b INTEGER);"));
//        REQUIRE_NO_FAIL(con.Query("INSERT INTO test VALUES (1, 3), (NULL, NULL)"));
//    }
//    // reload the database from disk
//    {
//        DuckDB db(storage_database, config.get());
//        Connection con(db);
//        REQUIRE_NO_FAIL(con.Query("INSERT INTO test VALUES (2, 2)"));
//        result = con.Query("SELECT * FROM test ORDER BY a");
//        REQUIRE(CHECK_COLUMN(result, 0, {Value(), 1, 2}));
//        REQUIRE(CHECK_COLUMN(result, 1, {Value(), 3, 2}));
//    }
//    // reload the database from disk, we do this again because checkpointing at startup causes this to follow a
//    // different code path
//    {
//        DuckDB db(storage_database, config.get());
//        Connection con(db);
//        REQUIRE_NO_FAIL(con.Query("INSERT INTO test VALUES (3, 3)"));
//
//        REQUIRE_NO_FAIL(con.Query("UPDATE test SET b=4 WHERE a=1"));
//
//        result = con.Query("SELECT * FROM test ORDER BY a");
//        REQUIRE(CHECK_COLUMN(result, 0, {Value(), 1, 2, 3}));
//        REQUIRE(CHECK_COLUMN(result, 1, {Value(), 4, 2, 3}));
//    }
//    {
//        DuckDB db(storage_database, config.get());
//        Connection con(db);
//        result = con.Query("SELECT * FROM test ORDER BY a");
//        REQUIRE(CHECK_COLUMN(result, 0, {Value(), 1, 2, 3}));
//        REQUIRE(CHECK_COLUMN(result, 1, {Value(), 4, 2, 3}));
//
//        REQUIRE_NO_FAIL(con.Query("UPDATE test SET a=4, b=4 WHERE a=1"));
//
//        result = con.Query("SELECT * FROM test ORDER BY a");
//        REQUIRE(CHECK_COLUMN(result, 0, {Value(), 2, 3, 4}));
//        REQUIRE(CHECK_COLUMN(result, 1, {Value(), 2, 3, 4}));
//    }
//    {
//        DuckDB db(storage_database, config.get());
//        Connection con(db);
//        result = con.Query("SELECT * FROM test ORDER BY a");
//        REQUIRE(CHECK_COLUMN(result, 0, {Value(), 2, 3, 4}));
//        REQUIRE(CHECK_COLUMN(result, 1, {Value(), 2, 3, 4}));
//
//        REQUIRE_NO_FAIL(con.Query("UPDATE test SET b=5, a=6 WHERE a=4"));
//
//        result = con.Query("SELECT * FROM test ORDER BY a");
//        REQUIRE(CHECK_COLUMN(result, 0, {Value(), 2, 3, 6}));
//        REQUIRE(CHECK_COLUMN(result, 1, {Value(), 2, 3, 5}));
//    }
//    {
//        DuckDB db(storage_database, config.get());
//        Connection con(db);
//        result = con.Query("SELECT * FROM test ORDER BY a");
//        REQUIRE(CHECK_COLUMN(result, 0, {Value(), 2, 3, 6}));
//        REQUIRE(CHECK_COLUMN(result, 1, {Value(), 2, 3, 5}));
//
//        REQUIRE_NO_FAIL(con.Query("UPDATE test SET b=7 WHERE a=3"));
//
//        result = con.Query("SELECT * FROM test ORDER BY a");
//        REQUIRE(CHECK_COLUMN(result, 0, {Value(), 2, 3, 6}));
//        REQUIRE(CHECK_COLUMN(result, 1, {Value(), 2, 7, 5}));
//    }
//    DeleteDatabase(storage_database);
//}

TEST_CASE("Test Table Filter Push Down Scan", "[filterpushdown-optimizer][.]") {
>>>>>>> 4dcdcc79
	unique_ptr<QueryResult> result;
	DuckDB db(nullptr);
	Connection con(db);

	vector<int> input;
	idx_t input_size = 100;
	REQUIRE_NO_FAIL(con.Query("CREATE TABLE integers(i integer, j integer)"));
	for (idx_t i = 0; i < input_size; ++i) {
		input.push_back(i);
	}
	for (idx_t i = 0; i < input_size; ++i) {
		REQUIRE_NO_FAIL(
		    con.Query("INSERT INTO integers VALUES(" + to_string(input[i]) + "," + to_string(input[i]) + ")"));
	}

	result = con.Query("SELECT i FROM integers where j = 99 ");
	REQUIRE(CHECK_COLUMN(result, 0, {99}));

	result = con.Query("SELECT i FROM integers where j = 99 and i = 99 ");
	REQUIRE(CHECK_COLUMN(result, 0, {99}));

	result = con.Query("SELECT i FROM integers where j = 99 and i = 90 ");
	REQUIRE(CHECK_COLUMN(result, 0, {}));

	result = con.Query("SELECT count(i) FROM integers where j > 90 and i < 95 ");
	REQUIRE(CHECK_COLUMN(result, 0, {4}));

	result = con.Query("SELECT count(i) FROM integers where j > 90 and j < 95 ");
	REQUIRE(CHECK_COLUMN(result, 0, {4}));
}

TEST_CASE("Test Table Filter Push Down Scan TPCQ6", "[filterpushdown-optimizer]") {
	ExpressionHelper helper;
	auto &con = helper.con;
	Binder binder(*con.context);
	Optimizer opt(binder, *con.context);
	REQUIRE_NO_FAIL(
	    con.Query("CREATE TABLE LINEITEM(L_ORDERKEY INTEGER NOT NULL, L_PARTKEY INTEGER NOT NULL,L_SUPPKEY  INTEGER "
	              "NOT NULL, L_LINENUMBER  INTEGER NOT NULL,L_QUANTITY    DECIMAL(15,2) NOT NULL,L_EXTENDEDPRICE  "
	              "DECIMAL(15,2) NOT NULL,  L_DISCOUNT    DECIMAL(15,2) NOT NULL, L_TAX  DECIMAL(15,2) NOT "
	              "NULL,L_RETURNFLAG  CHAR(1) NOT NULL, L_LINESTATUS  CHAR(1) NOT NULL, L_SHIPDATE    DATE NOT NULL, "
	              "L_COMMITDATE  DATE NOT NULL,L_RECEIPTDATE DATE NOT NULL, L_SHIPINSTRUCT CHAR(25) NOT NULL, "
	              "L_SHIPMODE     CHAR(10) NOT NULL, L_COMMENT      VARCHAR(44) NOT NULL)"));

	//! Checking if Optimizer push predicates down
	auto tree = helper.ParseLogicalTree(
	    "select sum(l_extendedprice * l_discount) as revenue from lineitem where l_shipdate >= '1994-01-01' and "
	    "l_shipdate < '1995-01-01'  and l_discount between 0.05 and 0.07 and l_quantity < 24 ");

	//! The generated plan should be Projection ->Aggregate_and_group_by->Get (5)
	auto plan = opt.Optimize(move(tree));
	REQUIRE(plan->type == LogicalOperatorType::PROJECTION);
	REQUIRE(plan->children[0]->type == LogicalOperatorType::AGGREGATE_AND_GROUP_BY);
	REQUIRE(plan->children[0]->children[0]->type == LogicalOperatorType::GET);
	REQUIRE(plan->children[0]->children[0]->expressions.size() == 5);
}

TEST_CASE("Test Table Filter Push Down Scan String", "[filterpushdown-optimizer][.]") {
	unique_ptr<QueryResult> result;
	DuckDB db(nullptr);
	Connection con(db);

	vector<string> input{"pedro", "peter", "mark"};
	idx_t input_size = 100000;
	REQUIRE_NO_FAIL(con.Query("CREATE TABLE strings(i varchar)"));
	for (auto &value : input) {
		for (size_t i = 0; i < input_size; i++) {
			con.Query("INSERT INTO strings VALUES('" + value + "')");
		}
	}
	result = con.Query("SELECT count(i) FROM strings where i = 'pedro' ");
	REQUIRE(CHECK_COLUMN(result, 0, {100000}));
	con.Query("INSERT INTO strings VALUES('po')");
	con.Query("INSERT INTO strings VALUES('stefan manegold')");
	con.Query("INSERT INTO strings VALUES('tim k')");
	con.Query("INSERT INTO strings VALUES('tim k')");
	con.Query("update strings set i = 'zorro' where i = 'pedro'");
	result = con.Query("SELECT count(i) FROM strings where i >= 'tim k' ");
	REQUIRE(CHECK_COLUMN(result, 0, {100002}));
}<|MERGE_RESOLUTION|>--- conflicted
+++ resolved
@@ -112,7 +112,6 @@
 	REQUIRE(plan->children[0]->children[0]->type == LogicalOperatorType::GET);
 }
 
-<<<<<<< HEAD
 TEST_CASE("Test Table Filter Push Down String", "[filterpushdown-optimizer]") {
 	ExpressionHelper helper;
 	auto &con = helper.con;
@@ -204,103 +203,7 @@
 	REQUIRE(((LogicalGet *)plan->children[0]->children[0].get())->tableFilters.size() == 0);
 }
 
-TEST_CASE("Test Table Filter Push Down Scan Integer", "[filterpushdown-optimizer]") {
-=======
-// TEST_CASE("Test Table Filter Push Down String", "[filterpushdown-optimizer]") {
-//    ExpressionHelper helper;
-//    auto &con = helper.con;
-//    Binder binder(*con.context);
-//    Optimizer opt(binder,*con.context);
-//    REQUIRE_NO_FAIL(con.Query("CREATE TABLE tablinho(i varchar )"));
-//    //! Checking if Optimizer push predicates down
-//    auto tree = helper.ParseLogicalTree("SELECT i FROM tablinho where i like 'bla' ");
-//    FilterPushdown predicatePushdown(opt);
-//    //! The generated plan should be Projection ->Get (1)
-//    auto plan = predicatePushdown.Rewrite(move(tree));
-//    REQUIRE(plan->children[0]->type == LogicalOperatorType::GET);
-//    REQUIRE(plan->children[0]->expressions.size()==1);
-//}
-
-// TEST_CASE("Test updates/deletes/insertions on persistent segments", "[storage]") {
-//    auto config = GetTestConfig();
-//    unique_ptr<QueryResult> result;
-//    auto storage_database = TestCreatePath("storage_test");
-//
-//    // make sure the database does not exist
-//    DeleteDatabase(storage_database);
-//    {
-//        // create a database and insert values
-//        DuckDB db(storage_database, config.get());
-//        Connection con(db);
-//        REQUIRE_NO_FAIL(con.Query("CREATE TABLE test(a INTEGER, b INTEGER);"));
-//        REQUIRE_NO_FAIL(con.Query("INSERT INTO test VALUES (1, 3), (NULL, NULL)"));
-//    }
-//    // reload the database from disk
-//    {
-//        DuckDB db(storage_database, config.get());
-//        Connection con(db);
-//        REQUIRE_NO_FAIL(con.Query("INSERT INTO test VALUES (2, 2)"));
-//        result = con.Query("SELECT * FROM test ORDER BY a");
-//        REQUIRE(CHECK_COLUMN(result, 0, {Value(), 1, 2}));
-//        REQUIRE(CHECK_COLUMN(result, 1, {Value(), 3, 2}));
-//    }
-//    // reload the database from disk, we do this again because checkpointing at startup causes this to follow a
-//    // different code path
-//    {
-//        DuckDB db(storage_database, config.get());
-//        Connection con(db);
-//        REQUIRE_NO_FAIL(con.Query("INSERT INTO test VALUES (3, 3)"));
-//
-//        REQUIRE_NO_FAIL(con.Query("UPDATE test SET b=4 WHERE a=1"));
-//
-//        result = con.Query("SELECT * FROM test ORDER BY a");
-//        REQUIRE(CHECK_COLUMN(result, 0, {Value(), 1, 2, 3}));
-//        REQUIRE(CHECK_COLUMN(result, 1, {Value(), 4, 2, 3}));
-//    }
-//    {
-//        DuckDB db(storage_database, config.get());
-//        Connection con(db);
-//        result = con.Query("SELECT * FROM test ORDER BY a");
-//        REQUIRE(CHECK_COLUMN(result, 0, {Value(), 1, 2, 3}));
-//        REQUIRE(CHECK_COLUMN(result, 1, {Value(), 4, 2, 3}));
-//
-//        REQUIRE_NO_FAIL(con.Query("UPDATE test SET a=4, b=4 WHERE a=1"));
-//
-//        result = con.Query("SELECT * FROM test ORDER BY a");
-//        REQUIRE(CHECK_COLUMN(result, 0, {Value(), 2, 3, 4}));
-//        REQUIRE(CHECK_COLUMN(result, 1, {Value(), 2, 3, 4}));
-//    }
-//    {
-//        DuckDB db(storage_database, config.get());
-//        Connection con(db);
-//        result = con.Query("SELECT * FROM test ORDER BY a");
-//        REQUIRE(CHECK_COLUMN(result, 0, {Value(), 2, 3, 4}));
-//        REQUIRE(CHECK_COLUMN(result, 1, {Value(), 2, 3, 4}));
-//
-//        REQUIRE_NO_FAIL(con.Query("UPDATE test SET b=5, a=6 WHERE a=4"));
-//
-//        result = con.Query("SELECT * FROM test ORDER BY a");
-//        REQUIRE(CHECK_COLUMN(result, 0, {Value(), 2, 3, 6}));
-//        REQUIRE(CHECK_COLUMN(result, 1, {Value(), 2, 3, 5}));
-//    }
-//    {
-//        DuckDB db(storage_database, config.get());
-//        Connection con(db);
-//        result = con.Query("SELECT * FROM test ORDER BY a");
-//        REQUIRE(CHECK_COLUMN(result, 0, {Value(), 2, 3, 6}));
-//        REQUIRE(CHECK_COLUMN(result, 1, {Value(), 2, 3, 5}));
-//
-//        REQUIRE_NO_FAIL(con.Query("UPDATE test SET b=7 WHERE a=3"));
-//
-//        result = con.Query("SELECT * FROM test ORDER BY a");
-//        REQUIRE(CHECK_COLUMN(result, 0, {Value(), 2, 3, 6}));
-//        REQUIRE(CHECK_COLUMN(result, 1, {Value(), 2, 7, 5}));
-//    }
-//    DeleteDatabase(storage_database);
-//}
-
 TEST_CASE("Test Table Filter Push Down Scan", "[filterpushdown-optimizer][.]") {
->>>>>>> 4dcdcc79
 	unique_ptr<QueryResult> result;
 	DuckDB db(nullptr);
 	Connection con(db);
