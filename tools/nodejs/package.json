--- conflicted
+++ resolved
@@ -28,17 +28,14 @@
   "devDependencies": {
     "@types/mocha": "^10.0.0",
     "@types/node": "^18.11.0",
+    "apache-arrow": "^9.0.0",
     "aws-sdk": "^2.790.0",
     "chai": "^4.3.6",
     "jsdoc3-parser": "^2.0.0",
     "mocha": "^8.3.0",
-<<<<<<< HEAD
-    "apache-arrow": "^9.0.0"
-=======
     "ts-node": "^10.9.1",
     "tsconfig-paths": "^4.0.0",
-    "typescript": "^4.8.4"
->>>>>>> 189ba81a
+    "typescript": "^4.8.4",
   },
   "repository": {
     "type": "git",
