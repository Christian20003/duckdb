--- conflicted
+++ resolved
@@ -102,12 +102,8 @@
         # in this case we assume the returned type should be the same as the input type
         duckdb_cursor.values([b'1234']).map(return_with_no_modification).fetchall()
 
-<<<<<<< HEAD
-    def test_isse_3237(self, duckdb_cursor):
-=======
     @pytest.mark.parametrize('pandas', [NumpyPandas(), ArrowPandas()])
     def test_isse_3237(self, duckdb_cursor, pandas):
->>>>>>> da69aeaa
         def process(rel):
             def mapper(x):
                 dates = x['date'].to_numpy("datetime64[us]")
