import duckdb
import os
import sys
<<<<<<< HEAD
import pytest
try:
    import pyarrow as pa
    import pyarrow.dataset as ds
=======
import tempfile
try:
    import pyarrow as pa
    import pyarrow.parquet as pq
    import numpy as np
    import pandas as pd
>>>>>>> a197e07c
    can_run = True
except:
    can_run = False

def numeric_operators(data_type):
        duckdb_conn = duckdb.connect()
        duckdb_conn.execute("CREATE TABLE test (a "+data_type+", b "+data_type+", c "+data_type+")")
        duckdb_conn.execute("INSERT INTO  test VALUES (1,1,1),(10,10,10),(100,10,100),(NULL,NULL,NULL)")
        duck_tbl = duckdb_conn.table("test")
        arrow_table = duck_tbl.arrow()
        print (arrow_table)

        duckdb_conn.register_arrow("testarrow",arrow_table)
        # Try ==
        assert duckdb_conn.execute("SELECT count(*) from testarrow where a =1").fetchone()[0] == 1
        # Try >
        assert duckdb_conn.execute("SELECT count(*) from testarrow where a >1").fetchone()[0] == 2
        # Try >=
        assert duckdb_conn.execute("SELECT count(*) from testarrow where a >=10").fetchone()[0] == 2
        # Try <
        assert duckdb_conn.execute("SELECT count(*) from testarrow where a <10").fetchone()[0] == 1
        # Try <=
        assert duckdb_conn.execute("SELECT count(*) from testarrow where a <=10").fetchone()[0] == 2
        
        # Try Is Null 
        assert duckdb_conn.execute("SELECT count(*) from testarrow where a IS NULL").fetchone()[0] == 1
        # Try Is Not Null 
        assert duckdb_conn.execute("SELECT count(*) from testarrow where a IS NOT NULL").fetchone()[0] == 3
        
        # Try And
        assert duckdb_conn.execute("SELECT count(*) from testarrow where a=10 and b =1").fetchone()[0] == 0
        assert duckdb_conn.execute("SELECT count(*) from testarrow where a =100 and b = 10 and c = 100").fetchone()[0] == 1
        # Try Or
        assert duckdb_conn.execute("SELECT count(*) from testarrow where a = 100 or b =1").fetchone()[0] == 2

class TestArrowFilterPushdown(object):
    def test_filter_pushdown_numeric(self,duckdb_cursor):
        if not can_run:
            return
        numeric_types = ['TINYINT', 'SMALLINT', 'INTEGER', 'BIGINT', 'UTINYINT', 'USMALLINT', 'UINTEGER', 'UBIGINT', 
        'FLOAT', 'DOUBLE']

        for data_type in numeric_types:
            numeric_operators(data_type)

# ArrowNotImplementedError: Function equal has no kernel matching input types (array[decimal128(4, 1)], scalar[decimal128(4, 1)])
# These tests will break whenever arrow implements them
    def test_filter_pushdown_hugeint(self,duckdb_cursor):
        with pytest.raises(Exception):
            numeric_operators('HUGEINT')

    def test_filter_pushdown_decimal(self,duckdb_cursor):
        numeric_types = ['DECIMAL(4,1)','DECIMAL(9,1)','DECIMAL(18,4)','DECIMAL(30,12)']

        for data_type in numeric_types:
            with pytest.raises(Exception):
                numeric_operators(data_type)

    def test_filter_pushdown_varchar(self,duckdb_cursor):
        if not can_run:
            return
        duckdb_conn = duckdb.connect()
        duckdb_conn.execute("CREATE TABLE test (a  VARCHAR, b VARCHAR, c VARCHAR)")
        duckdb_conn.execute("INSERT INTO  test VALUES ('1','1','1'),('10','10','10'),('100','10','100'),(NULL,NULL,NULL)")
        duck_tbl = duckdb_conn.table("test")
        arrow_table = duck_tbl.arrow()

        duckdb_conn.register_arrow("testarrow",arrow_table)
        # Try ==
        assert duckdb_conn.execute("SELECT count(*) from testarrow where a ='1'").fetchone()[0] == 1
        # Try >
        assert duckdb_conn.execute("SELECT count(*) from testarrow where a >'1'").fetchone()[0] == 2
        # Try >=
        assert duckdb_conn.execute("SELECT count(*) from testarrow where a >='10'").fetchone()[0] == 2
        # Try <
        assert duckdb_conn.execute("SELECT count(*) from testarrow where a <'10'").fetchone()[0] == 1
        # Try <=
        assert duckdb_conn.execute("SELECT count(*) from testarrow where a <='10'").fetchone()[0] == 2
        
        # Try Is Null 
        assert duckdb_conn.execute("SELECT count(*) from testarrow where a IS NULL").fetchone()[0] == 1
        # Try Is Not Null 
        assert duckdb_conn.execute("SELECT count(*) from testarrow where a IS NOT NULL").fetchone()[0] == 3
        
        # Try And
        assert duckdb_conn.execute("SELECT count(*) from testarrow where a='10' and b ='1'").fetchone()[0] == 0
        assert duckdb_conn.execute("SELECT count(*) from testarrow where a ='100' and b = '10' and c = '100'").fetchone()[0] == 1
        # Try Or
        assert duckdb_conn.execute("SELECT count(*) from testarrow where a = '100' or b ='1'").fetchone()[0] == 2

    def test_filter_pushdown_bool(self,duckdb_cursor):
        if not can_run:
            return
        duckdb_conn = duckdb.connect()
        duckdb_conn.execute("CREATE TABLE test (a  BOOL, b BOOL)")
        duckdb_conn.execute("INSERT INTO  test VALUES (TRUE,TRUE),(TRUE,FALSE),(FALSE,TRUE),(NULL,NULL)")
        duck_tbl = duckdb_conn.table("test")
        arrow_table = duck_tbl.arrow()

        duckdb_conn.register_arrow("testarrow",arrow_table)
        # Try ==
        assert duckdb_conn.execute("SELECT count(*) from testarrow where a =True").fetchone()[0] == 2
        
        # Try Is Null 
        assert duckdb_conn.execute("SELECT count(*) from testarrow where a IS NULL").fetchone()[0] == 1
        # Try Is Not Null 
        assert duckdb_conn.execute("SELECT count(*) from testarrow where a IS NOT NULL").fetchone()[0] == 3
        
        # Try And
        assert duckdb_conn.execute("SELECT count(*) from testarrow where a=True and b =True").fetchone()[0] == 1
        # Try Or
        assert duckdb_conn.execute("SELECT count(*) from testarrow where a = True or b =True").fetchone()[0] == 3

    def test_filter_pushdown_time(self,duckdb_cursor):
        if not can_run:
            return
        duckdb_conn = duckdb.connect()
        duckdb_conn.execute("CREATE TABLE test (a  TIME, b TIME, c TIME)")
        duckdb_conn.execute("INSERT INTO  test VALUES ('00:01:00','00:01:00','00:01:00'),('00:10:00','00:10:00','00:10:00'),('01:00:00','00:10:00','01:00:00'),(NULL,NULL,NULL)")
        duck_tbl = duckdb_conn.table("test")
        arrow_table = duck_tbl.arrow()

        duckdb_conn.register_arrow("testarrow",arrow_table)
        # Try ==
        assert duckdb_conn.execute("SELECT count(*) from testarrow where a ='00:01:00'").fetchone()[0] == 1
        # Try >
        assert duckdb_conn.execute("SELECT count(*) from testarrow where a >'00:01:00'").fetchone()[0] == 2
        # Try >=
        assert duckdb_conn.execute("SELECT count(*) from testarrow where a >='00:10:00'").fetchone()[0] == 2
        # Try <
        assert duckdb_conn.execute("SELECT count(*) from testarrow where a <'00:10:00'").fetchone()[0] == 1
        # Try <=
        assert duckdb_conn.execute("SELECT count(*) from testarrow where a <='00:10:00'").fetchone()[0] == 2
        
        # Try Is Null 
        assert duckdb_conn.execute("SELECT count(*) from testarrow where a IS NULL").fetchone()[0] == 1
        # Try Is Not Null 
        assert duckdb_conn.execute("SELECT count(*) from testarrow where a IS NOT NULL").fetchone()[0] == 3
        
        # Try And
        assert duckdb_conn.execute("SELECT count(*) from testarrow where a='00:10:00' and b ='00:01:00'").fetchone()[0] == 0
        assert duckdb_conn.execute("SELECT count(*) from testarrow where a ='01:00:00' and b = '00:10:00' and c = '01:00:00'").fetchone()[0] == 1
        # Try Or
        assert duckdb_conn.execute("SELECT count(*) from testarrow where a = '01:00:00' or b ='00:01:00'").fetchone()[0] == 2

    def test_filter_pushdown_timestamp(self,duckdb_cursor):
        if not can_run:
            return
        duckdb_conn = duckdb.connect()
        duckdb_conn.execute("CREATE TABLE test (a  TIMESTAMP, b TIMESTAMP, c TIMESTAMP)")
        duckdb_conn.execute("INSERT INTO  test VALUES ('2008-01-01 00:00:01','2008-01-01 00:00:01','2008-01-01 00:00:01'),('2010-01-01 10:00:01','2010-01-01 10:00:01','2010-01-01 10:00:01'),('2020-03-01 10:00:01','2010-01-01 10:00:01','2020-03-01 10:00:01'),(NULL,NULL,NULL)")
        duck_tbl = duckdb_conn.table("test")
        arrow_table = duck_tbl.arrow()
        print (arrow_table)

        duckdb_conn.register_arrow("testarrow",arrow_table)
        # Try ==
        assert duckdb_conn.execute("SELECT count(*) from testarrow where a ='2008-01-01 00:00:01'").fetchone()[0] == 1
        # Try >
        assert duckdb_conn.execute("SELECT count(*) from testarrow where a >'2008-01-01 00:00:01'").fetchone()[0] == 2
        # Try >=
        assert duckdb_conn.execute("SELECT count(*) from testarrow where a >='2010-01-01 10:00:01'").fetchone()[0] == 2
        # Try <
        assert duckdb_conn.execute("SELECT count(*) from testarrow where a <'2010-01-01 10:00:01'").fetchone()[0] == 1
        # Try <=
        assert duckdb_conn.execute("SELECT count(*) from testarrow where a <='2010-01-01 10:00:01'").fetchone()[0] == 2
        
        # Try Is Null 
        assert duckdb_conn.execute("SELECT count(*) from testarrow where a IS NULL").fetchone()[0] == 1
        # Try Is Not Null 
        assert duckdb_conn.execute("SELECT count(*) from testarrow where a IS NOT NULL").fetchone()[0] == 3
        
        # Try And
        assert duckdb_conn.execute("SELECT count(*) from testarrow where a='2010-01-01 10:00:01' and b ='2008-01-01 00:00:01'").fetchone()[0] == 0
        assert duckdb_conn.execute("SELECT count(*) from testarrow where a ='2020-03-01 10:00:01' and b = '2010-01-01 10:00:01' and c = '2020-03-01 10:00:01'").fetchone()[0] == 1
        # Try Or
        assert duckdb_conn.execute("SELECT count(*) from testarrow where a = '2020-03-01 10:00:01' or b ='2008-01-01 00:00:01'").fetchone()[0] == 2
   
    def test_filter_pushdown_date(self,duckdb_cursor):
        if not can_run:
            return
        duckdb_conn = duckdb.connect()
        duckdb_conn.execute("CREATE TABLE test (a  DATE, b DATE, c DATE)")
        duckdb_conn.execute("INSERT INTO  test VALUES ('2000-01-01','2000-01-01','2000-01-01'),('2000-10-01','2000-10-01','2000-10-01'),('2010-01-01','2000-10-01','2010-01-01'),(NULL,NULL,NULL)")
        duck_tbl = duckdb_conn.table("test")
        arrow_table = duck_tbl.arrow()

        duckdb_conn.register_arrow("testarrow",arrow_table)
        # Try ==
        assert duckdb_conn.execute("SELECT count(*) from testarrow where a ='2000-01-01'").fetchone()[0] == 1
        # Try >
        assert duckdb_conn.execute("SELECT count(*) from testarrow where a >'2000-01-01'").fetchone()[0] == 2
        # Try >=
        assert duckdb_conn.execute("SELECT count(*) from testarrow where a >='2000-10-01'").fetchone()[0] == 2
        # Try <
        assert duckdb_conn.execute("SELECT count(*) from testarrow where a <'2000-10-01'").fetchone()[0] == 1
        # Try <=
        assert duckdb_conn.execute("SELECT count(*) from testarrow where a <='2000-10-01'").fetchone()[0] == 2
        
        # Try Is Null 
        assert duckdb_conn.execute("SELECT count(*) from testarrow where a IS NULL").fetchone()[0] == 1
        # Try Is Not Null 
        assert duckdb_conn.execute("SELECT count(*) from testarrow where a IS NOT NULL").fetchone()[0] == 3
        
        # Try And
        assert duckdb_conn.execute("SELECT count(*) from testarrow where a='2000-10-01' and b ='2000-01-01'").fetchone()[0] == 0
        assert duckdb_conn.execute("SELECT count(*) from testarrow where a ='2010-01-01' and b = '2000-10-01' and c = '2010-01-01'").fetchone()[0] == 1
        # Try Or
        assert duckdb_conn.execute("SELECT count(*) from testarrow where a = '2010-01-01' or b ='2000-01-01'").fetchone()[0] == 2

<<<<<<< HEAD
    def test_filter_pushdown_no_projection(self,duckdb_cursor):
        if not can_run:
            return
        duckdb_conn = duckdb.connect()
        duckdb_conn.execute("CREATE TABLE test (a  INTEGER, b INTEGER, c INTEGER)")
        duckdb_conn.execute("INSERT INTO  test VALUES (1,1,1),(10,10,10),(100,10,100),(NULL,NULL,NULL)")
        duck_tbl = duckdb_conn.table("test")
        arrow_table = duck_tbl.arrow()
        duckdb_conn.register_arrow("testarrowtable",arrow_table)
        assert duckdb_conn.execute("SELECT * FROM  testarrowtable VALUES where a =1").fetchall() == [(1, 1, 1)]
        arrow_dataset = ds.dataset(arrow_table)
        duckdb_conn.register_arrow("testarrowdataset",arrow_dataset)
        assert duckdb_conn.execute("SELECT * FROM  testarrowdataset VALUES where a =1").fetchall() == [(1, 1, 1)]
=======
    def test_filter_pushdown_2145(self,duckdb_cursor):
        if not can_run:
            return

        date1 = pd.date_range("2018-01-01", "2018-12-31", freq="B")
        df1 = pd.DataFrame(np.random.randn(date1.shape[0], 5), columns=list("ABCDE"))
        df1["date"] = date1

        date2 = pd.date_range("2019-01-01", "2019-12-31", freq="B")
        df2 = pd.DataFrame(np.random.randn(date2.shape[0], 5), columns=list("ABCDE"))
        df2["date"] = date2

        pq.write_table(pa.table(df1), "data1.parquet")
        pq.write_table(pa.table(df2), "data2.parquet")

        table = pq.ParquetDataset(["data1.parquet", "data2.parquet"]).read()

        con = duckdb.connect()
        con.register_arrow("testarrow",table)

        output_df = duckdb.arrow(table).filter("date > '2019-01-01'").df()
        expected_df = duckdb.from_parquet("data*.parquet").filter("date > '2019-01-01'").df()
        pd.testing.assert_frame_equal(expected_df, output_df)

        os.remove("data1.parquet")
        os.remove("data2.parquet")

>>>>>>> a197e07c
<|MERGE_RESOLUTION|>--- conflicted
+++ resolved
@@ -1,19 +1,14 @@
 import duckdb
 import os
 import sys
-<<<<<<< HEAD
 import pytest
-try:
-    import pyarrow as pa
-    import pyarrow.dataset as ds
-=======
 import tempfile
 try:
     import pyarrow as pa
     import pyarrow.parquet as pq
+    import pyarrow.dataset as ds
     import numpy as np
     import pandas as pd
->>>>>>> a197e07c
     can_run = True
 except:
     can_run = False
@@ -224,7 +219,7 @@
         # Try Or
         assert duckdb_conn.execute("SELECT count(*) from testarrow where a = '2010-01-01' or b ='2000-01-01'").fetchone()[0] == 2
 
-<<<<<<< HEAD
+        
     def test_filter_pushdown_no_projection(self,duckdb_cursor):
         if not can_run:
             return
@@ -238,7 +233,7 @@
         arrow_dataset = ds.dataset(arrow_table)
         duckdb_conn.register_arrow("testarrowdataset",arrow_dataset)
         assert duckdb_conn.execute("SELECT * FROM  testarrowdataset VALUES where a =1").fetchall() == [(1, 1, 1)]
-=======
+
     def test_filter_pushdown_2145(self,duckdb_cursor):
         if not can_run:
             return
@@ -265,5 +260,3 @@
 
         os.remove("data1.parquet")
         os.remove("data2.parquet")
-
->>>>>>> a197e07c
