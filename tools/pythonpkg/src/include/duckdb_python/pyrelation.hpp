--- conflicted
+++ resolved
@@ -73,20 +73,12 @@
 	static unique_ptr<DuckDBPyRelation> GetSubstrait(const string &query,
 	                                                 shared_ptr<DuckDBPyConnection> conn = nullptr);
 
-<<<<<<< HEAD
-	static unique_ptr<DuckDBPyRelation>
-	GetSubstraitJSON(const string &query, DuckDBPyConnection *conn = DuckDBPyConnection::DefaultConnection());
-	static unique_ptr<DuckDBPyRelation>
-	FromSubstraitJSON(const string &json, DuckDBPyConnection *conn = DuckDBPyConnection::DefaultConnection());
-
-	void InstallExtension(const string &query, bool force_install,
-	                      DuckDBPyConnection *conn = DuckDBPyConnection::DefaultConnection());
+	static unique_ptr<DuckDBPyRelation> GetSubstraitJSON(const string &query, DuckDBPyConnection *conn = nullptr);
+	static unique_ptr<DuckDBPyRelation> FromSubstraitJSON(const string &json, DuckDBPyConnection *conn = nullptr);
+
+	void InstallExtension(const string &query, bool force_install, DuckDBPyConnection *conn = nullptr);
 
 	void LoadExtension(const string &query, DuckDBPyConnection *conn = DuckDBPyConnection::DefaultConnection());
-=======
-	static unique_ptr<DuckDBPyRelation> GetSubstraitJSON(const string &query,
-	                                                     shared_ptr<DuckDBPyConnection> conn = nullptr);
->>>>>>> bdd4bf55
 
 	static unique_ptr<DuckDBPyRelation> FromParquetDefault(const string &filename,
 	                                                       shared_ptr<DuckDBPyConnection> conn = nullptr);
