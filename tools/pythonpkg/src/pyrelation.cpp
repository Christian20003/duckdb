#include "duckdb_python/pyrelation.hpp"
#include "duckdb_python/pyconnection.hpp"
#include "duckdb_python/pyresult.hpp"
#include "duckdb/parser/qualified_name.hpp"
#include "duckdb/main/client_context.hpp"
#include "duckdb_python/vector_conversion.hpp"
#include "duckdb_python/pandas_type.hpp"
#include "duckdb/main/relation/query_relation.hpp"
#include "duckdb/parser/parser.hpp"
#include "duckdb/main/relation/view_relation.hpp"
#include "duckdb/function/pragma/pragma_functions.hpp"
#include "duckdb/parser/statement/pragma_statement.hpp"

namespace duckdb {

DuckDBPyRelation::DuckDBPyRelation(shared_ptr<Relation> rel) : rel(move(rel)) {
}

<<<<<<< HEAD
DuckDBPyRelation::DuckDBPyRelation(unique_ptr<DuckDBPyResult> result) : rel(nullptr), result(move(result)) {
}

unique_ptr<DuckDBPyRelation> DuckDBPyRelation::FromDf(const DataFrame &df, DuckDBPyConnection *conn) {
=======
unique_ptr<DuckDBPyRelation> DuckDBPyRelation::FromDf(const DataFrame &df, shared_ptr<DuckDBPyConnection> conn) {
>>>>>>> 161386de
	if (!conn) {
		conn = DuckDBPyConnection::DefaultConnection();
	}
	return conn->FromDF(df);
}

unique_ptr<DuckDBPyRelation> DuckDBPyRelation::Values(py::object values, shared_ptr<DuckDBPyConnection> conn) {
	if (!conn) {
		conn = DuckDBPyConnection::DefaultConnection();
	}
	return conn->Values(move(values));
}

unique_ptr<DuckDBPyRelation> DuckDBPyRelation::FromQuery(const string &query, const string &alias,
                                                         shared_ptr<DuckDBPyConnection> conn) {
	if (!conn) {
		conn = DuckDBPyConnection::DefaultConnection();
	}
	return conn->FromQuery(query, alias);
}

unique_ptr<DuckDBPyRelation> DuckDBPyRelation::RunQuery(const string &query, const string &alias,
                                                        shared_ptr<DuckDBPyConnection> conn) {
	if (!conn) {
		conn = DuckDBPyConnection::DefaultConnection();
	}
	return conn->RunQuery(query, alias);
}

unique_ptr<DuckDBPyRelation> DuckDBPyRelation::FromCsvAuto(const string &filename,
                                                           shared_ptr<DuckDBPyConnection> conn) {
	if (!conn) {
		conn = DuckDBPyConnection::DefaultConnection();
	}
	return conn->FromCsvAuto(filename);
}

unique_ptr<DuckDBPyRelation> DuckDBPyRelation::FromParquet(const string &file_glob, bool binary_as_string,
                                                           bool file_row_number, bool filename, bool hive_partitioning,
                                                           shared_ptr<DuckDBPyConnection> conn) {
	if (!conn) {
		conn = DuckDBPyConnection::DefaultConnection();
	}
	return conn->FromParquet(file_glob, binary_as_string, file_row_number, filename, hive_partitioning);
}

unique_ptr<DuckDBPyRelation> DuckDBPyRelation::FromParquets(const vector<string> &file_globs, bool binary_as_string,
                                                            bool file_row_number, bool filename, bool hive_partitioning,
                                                            shared_ptr<DuckDBPyConnection> conn) {
	if (!conn) {
		conn = DuckDBPyConnection::DefaultConnection();
	}
	return conn->FromParquets(file_globs, binary_as_string, file_row_number, filename, hive_partitioning);
}

unique_ptr<DuckDBPyRelation> DuckDBPyRelation::GetSubstrait(const string &query, shared_ptr<DuckDBPyConnection> conn) {
	if (!conn) {
		conn = DuckDBPyConnection::DefaultConnection();
	}
	return conn->GetSubstrait(query);
}

unique_ptr<DuckDBPyRelation> DuckDBPyRelation::GetSubstraitJSON(const string &query,
                                                                shared_ptr<DuckDBPyConnection> conn) {
	if (!conn) {
		conn = DuckDBPyConnection::DefaultConnection();
	}
	return conn->GetSubstraitJSON(query);
}

unique_ptr<DuckDBPyRelation> DuckDBPyRelation::FromSubstraitJSON(const string &json,
                                                                 shared_ptr<DuckDBPyConnection> conn) {
	if (!conn) {
		conn = DuckDBPyConnection::DefaultConnection();
	}
	return conn->FromSubstraitJSON(json);
}

unique_ptr<DuckDBPyRelation> DuckDBPyRelation::FromSubstrait(py::bytes &proto, shared_ptr<DuckDBPyConnection> conn) {
	if (!conn) {
		conn = DuckDBPyConnection::DefaultConnection();
	}
	return conn->FromSubstrait(proto);
}

unique_ptr<DuckDBPyRelation> DuckDBPyRelation::FromArrow(py::object &arrow_object,
                                                         shared_ptr<DuckDBPyConnection> conn) {
	if (!conn) {
		conn = DuckDBPyConnection::DefaultConnection();
	}
	return conn->FromArrow(arrow_object);
}

unique_ptr<DuckDBPyRelation> DuckDBPyRelation::Project(const string &expr) {
	auto projected_relation = make_unique<DuckDBPyRelation>(rel->Project(expr));
	projected_relation->rel->extra_dependencies = this->rel->extra_dependencies;
	return projected_relation;
}

unique_ptr<DuckDBPyRelation> DuckDBPyRelation::ProjectDf(const DataFrame &df, const string &expr,
                                                         shared_ptr<DuckDBPyConnection> conn) {
	if (!conn) {
		conn = DuckDBPyConnection::DefaultConnection();
	}
	return conn->FromDF(df)->Project(expr);
}

unique_ptr<DuckDBPyRelation> DuckDBPyRelation::SetAlias(const string &expr) {
	return make_unique<DuckDBPyRelation>(rel->Alias(expr));
}

py::str DuckDBPyRelation::GetAlias() {
	return py::str(string(rel->GetAlias()));
}

unique_ptr<DuckDBPyRelation> DuckDBPyRelation::AliasDF(const DataFrame &df, const string &expr,
                                                       shared_ptr<DuckDBPyConnection> conn) {
	if (!conn) {
		conn = DuckDBPyConnection::DefaultConnection();
	}
	return conn->FromDF(df)->SetAlias(expr);
}

unique_ptr<DuckDBPyRelation> DuckDBPyRelation::Filter(const string &expr) {
	return make_unique<DuckDBPyRelation>(rel->Filter(expr));
}

unique_ptr<DuckDBPyRelation> DuckDBPyRelation::FilterDf(const DataFrame &df, const string &expr,
                                                        shared_ptr<DuckDBPyConnection> conn) {
	if (!conn) {
		conn = DuckDBPyConnection::DefaultConnection();
	}
	return conn->FromDF(df)->Filter(expr);
}

unique_ptr<DuckDBPyRelation> DuckDBPyRelation::Limit(int64_t n, int64_t offset) {
	return make_unique<DuckDBPyRelation>(rel->Limit(n, offset));
}

unique_ptr<DuckDBPyRelation> DuckDBPyRelation::LimitDF(const DataFrame &df, int64_t n,
                                                       shared_ptr<DuckDBPyConnection> conn) {
	if (!conn) {
		conn = DuckDBPyConnection::DefaultConnection();
	}
	return conn->FromDF(df)->Limit(n);
}

unique_ptr<DuckDBPyRelation> DuckDBPyRelation::Order(const string &expr) {
	return make_unique<DuckDBPyRelation>(rel->Order(expr));
}

unique_ptr<DuckDBPyRelation> DuckDBPyRelation::OrderDf(const DataFrame &df, const string &expr,
                                                       shared_ptr<DuckDBPyConnection> conn) {
	if (!conn) {
		conn = DuckDBPyConnection::DefaultConnection();
	}
	return conn->FromDF(df)->Order(expr);
}

unique_ptr<DuckDBPyRelation> DuckDBPyRelation::Aggregate(const string &expr, const string &groups) {
	if (!groups.empty()) {
		return make_unique<DuckDBPyRelation>(rel->Aggregate(expr, groups));
	}
	return make_unique<DuckDBPyRelation>(rel->Aggregate(expr));
}

void DuckDBPyRelation::AssertResult() const {
	if (!result) {
		throw InvalidInputException("No open result set");
	}
}

void DuckDBPyRelation::AssertResultOpen() const {
	if (result && result->IsClosed()) {
		throw InvalidInputException("No open result set");
	}
}

py::list DuckDBPyRelation::Description() {
	if (!result) {
		ExecuteOrThrow();
	}
	AssertResultOpen();
	return result->Description();
}

unique_ptr<DuckDBPyRelation> DuckDBPyRelation::Describe() {
	auto &columns = rel->Columns();
	vector<string> column_list;
	column_list.reserve(columns.size());
	for (auto &column_rel : columns) {
		column_list.push_back(column_rel.Name());
	}
	auto expr = GenerateExpressionList("stats", column_list);
	return make_unique<DuckDBPyRelation>(rel->Project(expr)->Limit(1));
}

string DuckDBPyRelation::GenerateExpressionList(const string &function_name, const string &aggregated_columns,
                                                const string &groups, const string &function_parameter,
                                                const string &projected_columns, const string &window_function) {
	auto input = StringUtil::Split(aggregated_columns, ',');
	return GenerateExpressionList(function_name, input, groups, function_parameter, projected_columns, window_function);
}

string DuckDBPyRelation::GenerateExpressionList(const string &function_name, const vector<string> &input,
                                                const string &groups, const string &function_parameter,
                                                const string &projected_columns, const string &window_function) {
	string expr;
	if (!projected_columns.empty()) {
		expr = projected_columns + ", ";
	}
	for (idx_t i = 0; i < input.size(); i++) {
		if (function_parameter.empty()) {
			expr += function_name + "(" + input[i] + ") " + window_function;
		} else {
			expr += function_name + "(" + input[i] + "," + function_parameter + ")" + window_function;
		}

		if (i < input.size() - 1) {
			expr += ",";
		}
	}
	return expr;
}

unique_ptr<DuckDBPyRelation> DuckDBPyRelation::GenericAggregator(const string &function_name,
                                                                 const string &aggregated_columns, const string &groups,
                                                                 const string &function_parameter,
                                                                 const string &projected_columns) {

	//! Construct Aggregation Expression
	auto expr =
	    GenerateExpressionList(function_name, aggregated_columns, groups, function_parameter, projected_columns);
	return Aggregate(expr, groups);
}

unique_ptr<DuckDBPyRelation> DuckDBPyRelation::Sum(const string &sum_columns, const string &groups) {
	return GenericAggregator("sum", sum_columns, groups);
}

unique_ptr<DuckDBPyRelation> DuckDBPyRelation::Count(const string &count_columns, const string &groups) {
	return GenericAggregator("count", count_columns, groups);
}

unique_ptr<DuckDBPyRelation> DuckDBPyRelation::Median(const string &median_columns, const string &groups) {
	return GenericAggregator("median", median_columns, groups);
}

unique_ptr<DuckDBPyRelation> DuckDBPyRelation::Quantile(const string &q, const string &quantile_columns,
                                                        const string &groups) {
	return GenericAggregator("quantile", quantile_columns, groups, q);
}

unique_ptr<DuckDBPyRelation> DuckDBPyRelation::Min(const string &min_columns, const string &groups) {
	return GenericAggregator("min", min_columns, groups);
}

unique_ptr<DuckDBPyRelation> DuckDBPyRelation::Max(const string &max_columns, const string &groups) {
	return GenericAggregator("max", max_columns, groups);
}

unique_ptr<DuckDBPyRelation> DuckDBPyRelation::Mean(const string &mean_columns, const string &groups) {
	return GenericAggregator("avg", mean_columns, groups);
}

unique_ptr<DuckDBPyRelation> DuckDBPyRelation::Var(const string &var_columns, const string &groups) {
	return GenericAggregator("var_pop", var_columns, groups);
}

unique_ptr<DuckDBPyRelation> DuckDBPyRelation::STD(const string &std_columns, const string &groups) {
	return GenericAggregator("stddev_pop", std_columns, groups);
}

unique_ptr<DuckDBPyRelation> DuckDBPyRelation::ValueCounts(const string &count_column, const string &groups) {
	if (count_column.find(',') != string::npos) {
		throw InvalidInputException("Only one column is accepted in Value_Counts method");
	}
	return GenericAggregator("count", count_column, groups, "", count_column);
}

unique_ptr<DuckDBPyRelation> DuckDBPyRelation::MAD(const string &aggr_columns, const string &groups) {
	return GenericAggregator("mad", aggr_columns, groups);
}

unique_ptr<DuckDBPyRelation> DuckDBPyRelation::Mode(const string &aggr_columns, const string &groups) {
	return GenericAggregator("mode", aggr_columns, groups);
}

unique_ptr<DuckDBPyRelation> DuckDBPyRelation::Abs(const string &columns) {
	auto expr = GenerateExpressionList("abs", columns);
	return Project(expr);
}
unique_ptr<DuckDBPyRelation> DuckDBPyRelation::Prod(const string &aggr_columns, const string &groups) {
	return GenericAggregator("product", aggr_columns, groups);
}

unique_ptr<DuckDBPyRelation> DuckDBPyRelation::Skew(const string &aggr_columns, const string &groups) {
	return GenericAggregator("skewness", aggr_columns, groups);
}

unique_ptr<DuckDBPyRelation> DuckDBPyRelation::Kurt(const string &aggr_columns, const string &groups) {
	return GenericAggregator("kurtosis", aggr_columns, groups);
}

unique_ptr<DuckDBPyRelation> DuckDBPyRelation::SEM(const string &aggr_columns, const string &groups) {
	return GenericAggregator("sem", aggr_columns, groups);
}

idx_t DuckDBPyRelation::Length() {
	auto aggregate_rel = GenericAggregator("count", "*");
	aggregate_rel->Execute();
	D_ASSERT(aggregate_rel->result && aggregate_rel->result->result);
	auto tmp_res = move(aggregate_rel->result);
	return tmp_res->result->Fetch()->GetValue(0, 0).GetValue<idx_t>();
}

py::tuple DuckDBPyRelation::Shape() {
	auto length = Length();
	return py::make_tuple(length, rel->Columns().size());
}

unique_ptr<DuckDBPyRelation> DuckDBPyRelation::Unique(const string &std_columns) {
	return make_unique<DuckDBPyRelation>(rel->Project(std_columns)->Distinct());
}

unique_ptr<DuckDBPyRelation> DuckDBPyRelation::GenericWindowFunction(const string &function_name,
                                                                     const string &aggr_columns) {
	auto expr = GenerateExpressionList(function_name, aggr_columns, "", "", "",
	                                   "over (rows between unbounded preceding and current row) ");
	return make_unique<DuckDBPyRelation>(rel->Project(expr));
}

unique_ptr<DuckDBPyRelation> DuckDBPyRelation::CumSum(const string &aggr_columns) {
	return GenericWindowFunction("sum", aggr_columns);
}

unique_ptr<DuckDBPyRelation> DuckDBPyRelation::CumProd(const string &aggr_columns) {
	return GenericWindowFunction("product", aggr_columns);
}

unique_ptr<DuckDBPyRelation> DuckDBPyRelation::CumMax(const string &aggr_columns) {
	return GenericWindowFunction("max", aggr_columns);
}

unique_ptr<DuckDBPyRelation> DuckDBPyRelation::CumMin(const string &aggr_columns) {
	return GenericWindowFunction("min", aggr_columns);
}

unique_ptr<DuckDBPyRelation> DuckDBPyRelation::AggregateDF(const DataFrame &df, const string &expr,
                                                           const string &groups, shared_ptr<DuckDBPyConnection> conn) {
	if (!conn) {
		conn = DuckDBPyConnection::DefaultConnection();
	}
	return conn->FromDF(df)->Aggregate(expr, groups);
}

unique_ptr<DuckDBPyRelation> DuckDBPyRelation::Distinct() {
	return make_unique<DuckDBPyRelation>(rel->Distinct());
}

unique_ptr<DuckDBPyRelation> DuckDBPyRelation::DistinctDF(const DataFrame &df, shared_ptr<DuckDBPyConnection> conn) {
	if (!conn) {
		conn = DuckDBPyConnection::DefaultConnection();
	}
	return conn->FromDF(df)->Distinct();
}
duckdb::pyarrow::RecordBatchReader DuckDBPyRelation::FetchRecordBatchReader(idx_t chunk_size) {
	AssertResult();
	return result->FetchRecordBatchReader(chunk_size);
}

void DuckDBPyRelation::ExecuteOrThrow() {
	auto tmp_result = make_unique<DuckDBPyResult>();
	{
		py::gil_scoped_release release;
		tmp_result->result = rel->Execute();
	}
	if (tmp_result->result->HasError()) {
		tmp_result->result->ThrowError();
	}
	result = move(tmp_result);
}

DataFrame DuckDBPyRelation::FetchDF(bool date_as_object) {
	if (!result) {
		ExecuteOrThrow();
	}
	AssertResultOpen();
	auto df = result->FetchDF(date_as_object);
	result = nullptr;
	return df;
}

py::object DuckDBPyRelation::FetchOne() {
	if (!result) {
		ExecuteOrThrow();
	}
	AssertResultOpen();
	return result->Fetchone();
}

py::object DuckDBPyRelation::FetchMany(idx_t size) {
	if (!result) {
		ExecuteOrThrow();
	}
	AssertResultOpen();
	return result->Fetchmany(size);
}

py::object DuckDBPyRelation::FetchAll() {
	if (!result) {
		ExecuteOrThrow();
	}
	AssertResultOpen();
	auto res = result->Fetchall();
	result = nullptr;
	return res;
}

py::dict DuckDBPyRelation::FetchNumpy() {
	if (!result) {
		ExecuteOrThrow();
	}
	AssertResultOpen();
	auto res = result->FetchNumpy();
	result = nullptr;
	return res;
}

py::dict DuckDBPyRelation::FetchNumpyInternal(bool stream, idx_t vectors_per_chunk) {
	if (!result) {
		ExecuteOrThrow();
	}
	AssertResultOpen();
	auto res = result->FetchNumpyInternal(stream, vectors_per_chunk);
	result = nullptr;
	return res;
}

//! Should this also keep track of when the result is empty and set result->result_closed accordingly?
DataFrame DuckDBPyRelation::FetchDFChunk(idx_t vectors_per_chunk, bool date_as_object) {
	if (!result) {
		ExecuteOrThrow();
	}
	AssertResultOpen();
	return result->FetchDFChunk(vectors_per_chunk, date_as_object);
}

duckdb::pyarrow::Table DuckDBPyRelation::ToArrowTable(idx_t batch_size) {
	if (!result) {
		ExecuteOrThrow();
	}
	AssertResultOpen();
	auto res = result->FetchArrowTable(batch_size);
	result = nullptr;
	return res;
}

duckdb::pyarrow::RecordBatchReader DuckDBPyRelation::ToRecordBatch(idx_t batch_size) {
	if (!result) {
		ExecuteOrThrow();
	}
	AssertResultOpen();
	return result->FetchRecordBatchReader(batch_size);
}

void DuckDBPyRelation::Close() {
	if (!result) {
		ExecuteOrThrow();
	}
	AssertResultOpen();
	result->Close();
}

unique_ptr<DuckDBPyRelation> DuckDBPyRelation::Union(DuckDBPyRelation *other) {
	return make_unique<DuckDBPyRelation>(rel->Union(other->rel));
}

unique_ptr<DuckDBPyRelation> DuckDBPyRelation::Except(DuckDBPyRelation *other) {
	return make_unique<DuckDBPyRelation>(rel->Except(other->rel));
}

unique_ptr<DuckDBPyRelation> DuckDBPyRelation::Intersect(DuckDBPyRelation *other) {
	return make_unique<DuckDBPyRelation>(rel->Intersect(other->rel));
}

unique_ptr<DuckDBPyRelation> DuckDBPyRelation::Join(DuckDBPyRelation *other, const string &condition,
                                                    const string &type) {
	JoinType dtype;
	string type_string = StringUtil::Lower(type);
	StringUtil::Trim(type_string);
	if (type_string == "inner") {
		dtype = JoinType::INNER;
	} else if (type_string == "left") {
		dtype = JoinType::LEFT;
	} else {
		throw InvalidInputException("Unsupported join type %s try 'inner' or 'left'", type_string);
	}
	return make_unique<DuckDBPyRelation>(rel->Join(other->rel, condition, dtype));
}

void DuckDBPyRelation::WriteCsv(const string &file) {
	rel->WriteCSV(file);
}

void DuckDBPyRelation::WriteCsvDF(const DataFrame &df, const string &file, shared_ptr<DuckDBPyConnection> conn) {
	if (!conn) {
		conn = DuckDBPyConnection::DefaultConnection();
	}
	return conn->FromDF(df)->WriteCsv(file);
}

// should this return a rel with the new view?
unique_ptr<DuckDBPyRelation> DuckDBPyRelation::CreateView(const string &view_name, bool replace) {
	rel->CreateView(view_name, replace);
	// We need to pass ownership of any Python Object Dependencies to the connection
	auto all_dependencies = rel->GetAllDependencies();
	rel->context.GetContext()->external_dependencies[view_name] = move(all_dependencies);
	return make_unique<DuckDBPyRelation>(rel);
}

static bool IsDescribeStatement(SQLStatement &statement) {
	if (statement.type != StatementType::PRAGMA_STATEMENT) {
		return false;
	}
	auto &pragma_statement = (PragmaStatement &)statement;
	if (pragma_statement.info->name != "show") {
		return false;
	}
	return true;
}

unique_ptr<DuckDBPyRelation> DuckDBPyRelation::Query(const string &view_name, const string &sql_query) {
	auto view_relation = CreateView(view_name);
	auto all_dependencies = rel->GetAllDependencies();
	rel->context.GetContext()->external_dependencies[view_name] = move(all_dependencies);

	Parser parser(rel->context.GetContext()->GetParserOptions());
	parser.ParseQuery(sql_query);
	if (parser.statements.size() != 1) {
		throw InvalidInputException("'DuckDBPyRelation.query' only accepts a single statement");
	}
	auto &statement = *parser.statements[0];
	if (statement.type == StatementType::SELECT_STATEMENT) {
		auto select_statement = unique_ptr_cast<SQLStatement, SelectStatement>(move(parser.statements[0]));
		auto query_relation =
		    make_shared<QueryRelation>(rel->context.GetContext(), move(select_statement), "query_relation");
		return make_unique<DuckDBPyRelation>(move(query_relation));
	} else if (IsDescribeStatement(statement)) {
		FunctionParameters parameters;
		parameters.values.emplace_back(view_name);
		auto query = PragmaShow(*rel->context.GetContext(), parameters);
		return Query(view_name, query);
	}
	{
		py::gil_scoped_release release;
		auto query_result = rel->context.GetContext()->Query(move(parser.statements[0]), false);
		// Execute it anyways, for creation/altering statements
		// We only care that it succeeds, we can't store the result
		D_ASSERT(query_result);
		if (query_result->HasError()) {
			query_result->ThrowError();
		}
	}
	return nullptr;
}

DuckDBPyRelation &DuckDBPyRelation::Execute() {
	if (!rel) {
		throw InvalidInputException("This relation was created from a result");
	}
	ExecuteOrThrow();
	return *this;
}

<<<<<<< HEAD
unique_ptr<DuckDBPyRelation> DuckDBPyRelation::QueryDF(const DataFrame &df, const string &view_name,
                                                       const string &sql_query, DuckDBPyConnection *conn) {
=======
unique_ptr<DuckDBPyResult> DuckDBPyRelation::QueryDF(const DataFrame &df, const string &view_name,
                                                     const string &sql_query, shared_ptr<DuckDBPyConnection> conn) {
>>>>>>> 161386de
	if (!conn) {
		conn = DuckDBPyConnection::DefaultConnection();
	}
	return conn->FromDF(df)->Query(view_name, sql_query);
}

void DuckDBPyRelation::InsertInto(const string &table) {
	auto parsed_info = QualifiedName::Parse(table);
	if (parsed_info.schema.empty()) {
		//! No Schema Defined, we use default schema.
		rel->Insert(table);
	} else {
		//! Schema defined, we try to insert into it.
		rel->Insert(parsed_info.schema, parsed_info.name);
	}
}

static bool IsAcceptedInsertRelationType(const Relation &relation) {
	return relation.type == RelationType::TABLE_RELATION;
}

void DuckDBPyRelation::Insert(const py::object &params) {
	if (!IsAcceptedInsertRelationType(*this->rel)) {
		throw InvalidInputException("'DuckDBPyRelation.insert' can only be used on a table relation");
	}
	vector<vector<Value>> values {DuckDBPyConnection::TransformPythonParamList(params)};
	py::gil_scoped_release release;
	rel->Insert(values);
}

void DuckDBPyRelation::Create(const string &table) {
	py::gil_scoped_release release;
	rel->Create(table);
}

unique_ptr<DuckDBPyRelation> DuckDBPyRelation::Map(py::function fun) {
	vector<Value> params;
	params.emplace_back(Value::POINTER((uintptr_t)fun.ptr()));
	auto relation = make_unique<DuckDBPyRelation>(rel->TableFunction("python_map_function", params));
	relation->rel->extra_dependencies = make_unique<PythonDependencies>(fun);
	return relation;
}

string DuckDBPyRelation::Print() {
	std::string rel_res_string;
	{
		py::gil_scoped_release release;
		rel_res_string = rel->Limit(10)->Execute()->ToString();
	}

	return rel->ToString() + "\n---------------------\n-- Result Preview --\n---------------------\n" + rel_res_string +
	       "\n";
}

string DuckDBPyRelation::Explain() {
	return rel->ToString(0);
}

// TODO: RelationType to a python enum
py::str DuckDBPyRelation::Type() {
	return py::str(RelationTypeToString(rel->type));
}

py::list DuckDBPyRelation::Columns() {
	py::list res;
	for (auto &col : rel->Columns()) {
		res.append(col.Name());
	}
	return res;
}

py::list DuckDBPyRelation::ColumnTypes() {
	py::list res;
	for (auto &col : rel->Columns()) {
		res.append(col.Type().ToString());
	}
	return res;
}

} // namespace duckdb<|MERGE_RESOLUTION|>--- conflicted
+++ resolved
@@ -16,14 +16,10 @@
 DuckDBPyRelation::DuckDBPyRelation(shared_ptr<Relation> rel) : rel(move(rel)) {
 }
 
-<<<<<<< HEAD
 DuckDBPyRelation::DuckDBPyRelation(unique_ptr<DuckDBPyResult> result) : rel(nullptr), result(move(result)) {
 }
 
-unique_ptr<DuckDBPyRelation> DuckDBPyRelation::FromDf(const DataFrame &df, DuckDBPyConnection *conn) {
-=======
 unique_ptr<DuckDBPyRelation> DuckDBPyRelation::FromDf(const DataFrame &df, shared_ptr<DuckDBPyConnection> conn) {
->>>>>>> 161386de
 	if (!conn) {
 		conn = DuckDBPyConnection::DefaultConnection();
 	}
@@ -599,13 +595,8 @@
 	return *this;
 }
 
-<<<<<<< HEAD
 unique_ptr<DuckDBPyRelation> DuckDBPyRelation::QueryDF(const DataFrame &df, const string &view_name,
-                                                       const string &sql_query, DuckDBPyConnection *conn) {
-=======
-unique_ptr<DuckDBPyResult> DuckDBPyRelation::QueryDF(const DataFrame &df, const string &view_name,
                                                      const string &sql_query, shared_ptr<DuckDBPyConnection> conn) {
->>>>>>> 161386de
 	if (!conn) {
 		conn = DuckDBPyConnection::DefaultConnection();
 	}
