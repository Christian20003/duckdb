#include "duckdb_python/numpy/array_wrapper.hpp"
#include "duckdb/common/types/date.hpp"
#include "duckdb/common/types/hugeint.hpp"
#include "duckdb/common/types/time.hpp"
#include "duckdb/common/types/timestamp.hpp"
#include "utf8proc_wrapper.hpp"
#include "duckdb/common/types/interval.hpp"
#include "duckdb_python/pyrelation.hpp"
#include "duckdb_python/python_objects.hpp"
#include "duckdb_python/pyconnection/pyconnection.hpp"
#include "duckdb_python/pyresult.hpp"
#include "duckdb/common/types/uuid.hpp"

namespace duckdb {

namespace duckdb_py_convert {

struct RegularConvert {
	template <class DUCKDB_T, class NUMPY_T>
	static NUMPY_T ConvertValue(DUCKDB_T val) {
		return (NUMPY_T)val;
	}

	template <class NUMPY_T, bool PANDAS>
	static NUMPY_T NullValue(bool &set_mask) {
		set_mask = true;
		return 0;
	}
};

struct TimestampConvert {
	template <class DUCKDB_T, class NUMPY_T>
	static int64_t ConvertValue(timestamp_t val) {
		return Timestamp::GetEpochNanoSeconds(val);
	}

	template <class NUMPY_T, bool PANDAS>
	static NUMPY_T NullValue(bool &set_mask) {
		set_mask = true;
		return 0;
	}
};

struct TimestampConvertSec {
	template <class DUCKDB_T, class NUMPY_T>
	static int64_t ConvertValue(timestamp_t val) {
		return Timestamp::GetEpochNanoSeconds(Timestamp::FromEpochSeconds(val.value));
	}

	template <class NUMPY_T, bool PANDAS>
	static NUMPY_T NullValue(bool &set_mask) {
		set_mask = true;
		return 0;
	}
};

struct TimestampConvertMilli {
	template <class DUCKDB_T, class NUMPY_T>
	static int64_t ConvertValue(timestamp_t val) {
		return Timestamp::GetEpochNanoSeconds(Timestamp::FromEpochMs(val.value));
	}

	template <class NUMPY_T, bool PANDAS>
	static NUMPY_T NullValue(bool &set_mask) {
		set_mask = true;
		return 0;
	}
};

struct TimestampConvertNano {
	template <class DUCKDB_T, class NUMPY_T>
	static int64_t ConvertValue(timestamp_t val) {
		return val.value;
	}

	template <class NUMPY_T, bool PANDAS>
	static NUMPY_T NullValue(bool &set_mask) {
		set_mask = true;
		return 0;
	}
};

struct DateConvert {
	template <class DUCKDB_T, class NUMPY_T>
	static int64_t ConvertValue(date_t val) {
		return Date::EpochNanoseconds(val);
	}

	template <class NUMPY_T, bool PANDAS>
	static NUMPY_T NullValue(bool &set_mask) {
		set_mask = true;
		return 0;
	}
};

struct IntervalConvert {
	template <class DUCKDB_T, class NUMPY_T>
	static int64_t ConvertValue(interval_t val) {
		return Interval::GetNanoseconds(val);
	}

	template <class NUMPY_T, bool PANDAS>
	static NUMPY_T NullValue(bool &set_mask) {
		set_mask = true;
		return 0;
	}
};

struct TimeConvert {
	template <class DUCKDB_T, class NUMPY_T>
	static PyObject *ConvertValue(dtime_t val) {
		auto str = duckdb::Time::ToString(val);
		return PyUnicode_FromStringAndSize(str.c_str(), str.size());
	}

	template <class NUMPY_T, bool PANDAS>
	static NUMPY_T NullValue(bool &set_mask) {
		set_mask = true;
		return nullptr;
	}
};

struct StringConvert {
	template <class T>
	static void ConvertUnicodeValueTemplated(T *result, int32_t *codepoints, idx_t codepoint_count, const char *data,
	                                         idx_t ascii_count) {
		// we first fill in the batch of ascii characters directly
		for (idx_t i = 0; i < ascii_count; i++) {
			result[i] = data[i];
		}
		// then we fill in the remaining codepoints from our codepoint array
		for (idx_t i = 0; i < codepoint_count; i++) {
			result[ascii_count + i] = codepoints[i];
		}
	}

	static PyObject *ConvertUnicodeValue(const char *data, idx_t len, idx_t start_pos) {
		// slow path: check the code points
		// we know that all characters before "start_pos" were ascii characters, so we don't need to check those

		// allocate an array of code points so we only have to convert the codepoints once
		// short-string optimization
		// we know that the max amount of codepoints is the length of the string
		// for short strings (less than 64 bytes) we simply statically allocate an array of 256 bytes (64x int32)
		// this avoids memory allocation for small strings (common case)
		idx_t remaining = len - start_pos;
		unique_ptr<int32_t[]> allocated_codepoints;
		int32_t static_codepoints[64];
		int32_t *codepoints;
		if (remaining > 64) {
			allocated_codepoints = unique_ptr<int32_t[]>(new int32_t[remaining]);
			codepoints = allocated_codepoints.get();
		} else {
			codepoints = static_codepoints;
		}
		// now we iterate over the remainder of the string to convert the UTF8 string into a sequence of codepoints
		// and to find the maximum codepoint
		int32_t max_codepoint = 127;
		int sz;
		idx_t pos = start_pos;
		idx_t codepoint_count = 0;
		while (pos < len) {
			codepoints[codepoint_count] = Utf8Proc::UTF8ToCodepoint(data + pos, sz);
			pos += sz;
			if (codepoints[codepoint_count] > max_codepoint) {
				max_codepoint = codepoints[codepoint_count];
			}
			codepoint_count++;
		}
		// based on the max codepoint, we construct the result string
		auto result = PyUnicode_New(start_pos + codepoint_count, max_codepoint);
		// based on the resulting unicode kind, we fill in the code points
		auto result_handle = py::handle(result);
		auto kind = PyUtil::PyUnicodeKind(result_handle);
		switch (kind) {
		case PyUnicode_1BYTE_KIND:
			ConvertUnicodeValueTemplated<Py_UCS1>(PyUtil::PyUnicode1ByteData(result_handle), codepoints,
			                                      codepoint_count, data, start_pos);
			break;
		case PyUnicode_2BYTE_KIND:
			ConvertUnicodeValueTemplated<Py_UCS2>(PyUtil::PyUnicode2ByteData(result_handle), codepoints,
			                                      codepoint_count, data, start_pos);
			break;
		case PyUnicode_4BYTE_KIND:
			ConvertUnicodeValueTemplated<Py_UCS4>(PyUtil::PyUnicode4ByteData(result_handle), codepoints,
			                                      codepoint_count, data, start_pos);
			break;
		default:
			throw NotImplementedException("Unsupported typekind constant '%d' for Python Unicode Compact decode", kind);
		}
		return result;
	}

	template <class DUCKDB_T, class NUMPY_T>
	static PyObject *ConvertValue(string_t val) {
		// we could use PyUnicode_FromStringAndSize here, but it does a lot of verification that we don't need
		// because of that it is a lot slower than it needs to be
		auto data = const_data_ptr_cast(val.GetData());
		auto len = val.GetSize();
		// check if there are any non-ascii characters in there
		for (idx_t i = 0; i < len; i++) {
			if (data[i] > 127) {
				// there are! fallback to slower case
				return ConvertUnicodeValue(const_char_ptr_cast(data), len, i);
			}
		}
		// no unicode: fast path
		// directly construct the string and memcpy it
		auto result = PyUnicode_New(len, 127);
		auto result_handle = py::handle(result);
		auto target_data = PyUtil::PyUnicodeDataMutable(result_handle);
		memcpy(target_data, data, len);
		return result;
	}
	template <class NUMPY_T, bool PANDAS>
	static NUMPY_T NullValue(bool &set_mask) {
		if (PANDAS) {
			set_mask = false;
<<<<<<< HEAD
			return Py_None;
=======
			Py_RETURN_NONE;
>>>>>>> 511c0932
		}
		set_mask = true;
		return nullptr;
	}
};

struct BlobConvert {
	template <class DUCKDB_T, class NUMPY_T>
	static PyObject *ConvertValue(string_t val) {
		return PyByteArray_FromStringAndSize(val.GetData(), val.GetSize());
	}

	template <class NUMPY_T, bool PANDAS>
	static NUMPY_T NullValue(bool &set_mask) {
		set_mask = true;
		return nullptr;
	}
};

struct BitConvert {
	template <class DUCKDB_T, class NUMPY_T>
	static PyObject *ConvertValue(string_t val) {
		return PyBytes_FromStringAndSize(val.GetData(), val.GetSize());
	}

	template <class NUMPY_T, bool PANDAS>
	static NUMPY_T NullValue(bool &set_mask) {
		set_mask = true;
		return nullptr;
	}
};

struct UUIDConvert {
	template <class DUCKDB_T, class NUMPY_T>
	static PyObject *ConvertValue(hugeint_t val) {
		auto &import_cache = *DuckDBPyConnection::ImportCache();
		py::handle h = import_cache.uuid().UUID()(UUID::ToString(val)).release();
		return h.ptr();
	}

	template <class NUMPY_T, bool PANDAS>
	static NUMPY_T NullValue(bool &set_mask) {
		set_mask = true;
		return nullptr;
	}
};

struct ListConvert {
	static py::list ConvertValue(Vector &input, idx_t chunk_offset, const ClientProperties &client_properties) {
		auto val = input.GetValue(chunk_offset);
		auto &list_children = ListValue::GetChildren(val);
		py::list list;
		for (auto &list_elem : list_children) {
			list.append(PythonObject::FromValue(list_elem, ListType::GetChildType(input.GetType()), client_properties));
		}
		return list;
	}
};

struct StructConvert {
	static py::dict ConvertValue(Vector &input, idx_t chunk_offset, const ClientProperties &client_properties) {
		py::dict py_struct;
		auto val = input.GetValue(chunk_offset);
		auto &child_types = StructType::GetChildTypes(input.GetType());
		auto &struct_children = StructValue::GetChildren(val);

		for (idx_t i = 0; i < struct_children.size(); i++) {
			auto &child_entry = child_types[i];
			auto &child_name = child_entry.first;
			auto &child_type = child_entry.second;
			py_struct[child_name.c_str()] = PythonObject::FromValue(struct_children[i], child_type, client_properties);
		}
		return py_struct;
	}
};

struct UnionConvert {
	static py::object ConvertValue(Vector &input, idx_t chunk_offset, const ClientProperties &client_properties) {
		auto val = input.GetValue(chunk_offset);
		auto value = UnionValue::GetValue(val);

		return PythonObject::FromValue(value, UnionValue::GetType(val), client_properties);
	}
};

struct MapConvert {
	static py::dict ConvertValue(Vector &input, idx_t chunk_offset, const ClientProperties &client_properties) {
		auto val = input.GetValue(chunk_offset);
		auto &list_children = ListValue::GetChildren(val);

		auto &key_type = MapType::KeyType(input.GetType());
		auto &val_type = MapType::ValueType(input.GetType());

		py::list keys;
		py::list values;
		for (auto &list_elem : list_children) {
			auto &struct_children = StructValue::GetChildren(list_elem);
			keys.append(PythonObject::FromValue(struct_children[0], key_type, client_properties));
			values.append(PythonObject::FromValue(struct_children[1], val_type, client_properties));
		}

		py::dict py_struct;
		py_struct["key"] = keys;
		py_struct["value"] = values;
		return py_struct;
	}
};

struct IntegralConvert {
	template <class DUCKDB_T, class NUMPY_T>
	static NUMPY_T ConvertValue(DUCKDB_T val) {
		return NUMPY_T(val);
	}

	template <class NUMPY_T, bool PANDAS>
	static NUMPY_T NullValue(bool &set_mask) {
		set_mask = true;
		return 0;
	}
};

template <>
double IntegralConvert::ConvertValue(hugeint_t val) {
	double result;
	Hugeint::TryCast(val, result);
	return result;
}

} // namespace duckdb_py_convert

template <class DUCKDB_T, class NUMPY_T, class CONVERT>
static bool ConvertColumn(NumpyAppendData &append_data) {
	auto target_offset = append_data.target_offset;
	auto target_data = append_data.target_data;
	auto target_mask = append_data.target_mask;
	auto &idata = append_data.idata;
	auto count = append_data.count;

	auto src_ptr = UnifiedVectorFormat::GetData<DUCKDB_T>(idata);
	auto out_ptr = reinterpret_cast<NUMPY_T *>(target_data);
	if (!idata.validity.AllValid()) {
		bool mask_is_set = false;
		for (idx_t i = 0; i < count; i++) {
			idx_t src_idx = idata.sel->get_index(i);
			idx_t offset = target_offset + i;
			if (!idata.validity.RowIsValidUnsafe(src_idx)) {
				if (append_data.pandas) {
					out_ptr[offset] = CONVERT::template NullValue<NUMPY_T, true>(target_mask[offset]);
				} else {
					out_ptr[offset] = CONVERT::template NullValue<NUMPY_T, false>(target_mask[offset]);
				}
				mask_is_set = mask_is_set || target_mask[offset];
			} else {
				out_ptr[offset] = CONVERT::template ConvertValue<DUCKDB_T, NUMPY_T>(src_ptr[src_idx]);
				target_mask[offset] = false;
			}
		}
		return mask_is_set;
	} else {
		for (idx_t i = 0; i < count; i++) {
			idx_t src_idx = idata.sel->get_index(i);
			idx_t offset = target_offset + i;
			out_ptr[offset] = CONVERT::template ConvertValue<DUCKDB_T, NUMPY_T>(src_ptr[src_idx]);
			target_mask[offset] = false;
		}
		return false;
	}
}

template <class DUCKDB_T, class NUMPY_T>
static bool ConvertColumnCategoricalTemplate(NumpyAppendData &append_data) {
	auto target_offset = append_data.target_offset;
	auto target_data = append_data.target_data;
	auto &idata = append_data.idata;
	auto count = append_data.count;

	auto src_ptr = UnifiedVectorFormat::GetData<DUCKDB_T>(idata);
	auto out_ptr = reinterpret_cast<NUMPY_T *>(target_data);
	if (!idata.validity.AllValid()) {
		for (idx_t i = 0; i < count; i++) {
			idx_t src_idx = idata.sel->get_index(i);
			idx_t offset = target_offset + i;
			if (!idata.validity.RowIsValidUnsafe(src_idx)) {
				out_ptr[offset] = static_cast<NUMPY_T>(-1);
			} else {
				out_ptr[offset] =
				    duckdb_py_convert::RegularConvert::template ConvertValue<DUCKDB_T, NUMPY_T>(src_ptr[src_idx]);
			}
		}
	} else {
		for (idx_t i = 0; i < count; i++) {
			idx_t src_idx = idata.sel->get_index(i);
			idx_t offset = target_offset + i;
			out_ptr[offset] =
			    duckdb_py_convert::RegularConvert::template ConvertValue<DUCKDB_T, NUMPY_T>(src_ptr[src_idx]);
		}
	}
	// Null values are encoded in the data itself
	return false;
}

template <class NUMPY_T, class CONVERT>
static bool ConvertNested(NumpyAppendData &append_data) {
	auto target_offset = append_data.target_offset;
	auto target_data = append_data.target_data;
	auto target_mask = append_data.target_mask;
	auto &input = append_data.input;
	auto &idata = append_data.idata;
	auto &client_properties = append_data.client_properties;
	auto count = append_data.count;

	auto out_ptr = reinterpret_cast<NUMPY_T *>(target_data);
	if (!idata.validity.AllValid()) {
		for (idx_t i = 0; i < count; i++) {
			idx_t src_idx = idata.sel->get_index(i);
			idx_t offset = target_offset + i;
			if (!idata.validity.RowIsValidUnsafe(src_idx)) {
				target_mask[offset] = true;
			} else {
				out_ptr[offset] = CONVERT::ConvertValue(input, i, client_properties);
				target_mask[offset] = false;
			}
		}
		return true;
	} else {
		for (idx_t i = 0; i < count; i++) {
			idx_t offset = target_offset + i;
			out_ptr[offset] = CONVERT::ConvertValue(input, i, client_properties);
			target_mask[offset] = false;
		}
		return false;
	}
}

template <class NUMPY_T>
static bool ConvertColumnCategorical(NumpyAppendData &append_data) {
	auto physical_type = append_data.physical_type;
	switch (physical_type) {
	case PhysicalType::UINT8:
		return ConvertColumnCategoricalTemplate<uint8_t, NUMPY_T>(append_data);
	case PhysicalType::UINT16:
		return ConvertColumnCategoricalTemplate<uint16_t, NUMPY_T>(append_data);
	case PhysicalType::UINT32:
		return ConvertColumnCategoricalTemplate<uint32_t, NUMPY_T>(append_data);
	default:
		throw InternalException("Enum Physical Type not Allowed");
	}
}

template <class T>
static bool ConvertColumnRegular(NumpyAppendData &append_data) {
	return ConvertColumn<T, T, duckdb_py_convert::RegularConvert>(append_data);
}

template <class DUCKDB_T>
static bool ConvertDecimalInternal(NumpyAppendData &append_data, double division) {
	auto target_offset = append_data.target_offset;
	auto target_data = append_data.target_data;
	auto target_mask = append_data.target_mask;
	auto &idata = append_data.idata;
	auto count = append_data.count;

	auto src_ptr = UnifiedVectorFormat::GetData<DUCKDB_T>(idata);
	auto out_ptr = reinterpret_cast<double *>(target_data);
	if (!idata.validity.AllValid()) {
		for (idx_t i = 0; i < count; i++) {
			idx_t src_idx = idata.sel->get_index(i);
			idx_t offset = target_offset + i;
			if (!idata.validity.RowIsValidUnsafe(src_idx)) {
				target_mask[offset] = true;
			} else {
				out_ptr[offset] =
				    duckdb_py_convert::IntegralConvert::ConvertValue<DUCKDB_T, double>(src_ptr[src_idx]) / division;
				target_mask[offset] = false;
			}
		}
		return true;
	} else {
		for (idx_t i = 0; i < count; i++) {
			idx_t src_idx = idata.sel->get_index(i);
			idx_t offset = target_offset + i;
			out_ptr[offset] =
			    duckdb_py_convert::IntegralConvert::ConvertValue<DUCKDB_T, double>(src_ptr[src_idx]) / division;
			target_mask[offset] = false;
		}
		return false;
	}
}

static bool ConvertDecimal(NumpyAppendData &append_data) {
	auto &decimal_type = append_data.input.GetType();
	auto dec_scale = DecimalType::GetScale(decimal_type);
	double division = pow(10, dec_scale);
	switch (decimal_type.InternalType()) {
	case PhysicalType::INT16:
		return ConvertDecimalInternal<int16_t>(append_data, division);
	case PhysicalType::INT32:
		return ConvertDecimalInternal<int32_t>(append_data, division);
	case PhysicalType::INT64:
		return ConvertDecimalInternal<int64_t>(append_data, division);
	case PhysicalType::INT128:
		return ConvertDecimalInternal<hugeint_t>(append_data, division);
	default:
		throw NotImplementedException("Unimplemented internal type for DECIMAL");
	}
}

ArrayWrapper::ArrayWrapper(const LogicalType &type, const ClientProperties &client_properties_p, bool pandas)
    : requires_mask(false), client_properties(client_properties_p), pandas(pandas) {
	data = make_uniq<RawArrayWrapper>(type);
	mask = make_uniq<RawArrayWrapper>(LogicalType::BOOLEAN);
}

void ArrayWrapper::Initialize(idx_t capacity) {
	data->Initialize(capacity);
	mask->Initialize(capacity);
}

void ArrayWrapper::Resize(idx_t new_capacity) {
	data->Resize(new_capacity);
	mask->Resize(new_capacity);
}

void ArrayWrapper::Append(idx_t current_offset, Vector &input, idx_t count) {
	auto dataptr = data->data;
	auto maskptr = reinterpret_cast<bool *>(mask->data);
	D_ASSERT(dataptr);
	D_ASSERT(maskptr);
	D_ASSERT(input.GetType() == data->type);
	bool may_have_null;

	UnifiedVectorFormat idata;
	input.ToUnifiedFormat(count, idata);

	NumpyAppendData append_data(idata, client_properties, input);
	append_data.target_offset = current_offset;
	append_data.target_data = dataptr;
	append_data.count = count;
	append_data.target_mask = maskptr;
	append_data.pandas = pandas;

	switch (input.GetType().id()) {
	case LogicalTypeId::ENUM: {
		auto size = EnumType::GetSize(input.GetType());
		append_data.physical_type = input.GetType().InternalType();
		if (size <= (idx_t)NumericLimits<int8_t>::Maximum()) {
			may_have_null = ConvertColumnCategorical<int8_t>(append_data);
		} else if (size <= (idx_t)NumericLimits<int16_t>::Maximum()) {
			may_have_null = ConvertColumnCategorical<int16_t>(append_data);
		} else if (size <= (idx_t)NumericLimits<int32_t>::Maximum()) {
			may_have_null = ConvertColumnCategorical<int32_t>(append_data);
		} else {
			throw InternalException("Size not supported on ENUM types");
		}
	} break;
	case LogicalTypeId::BOOLEAN:
		may_have_null = ConvertColumnRegular<bool>(append_data);
		break;
	case LogicalTypeId::TINYINT:
		may_have_null = ConvertColumnRegular<int8_t>(append_data);
		break;
	case LogicalTypeId::SMALLINT:
		may_have_null = ConvertColumnRegular<int16_t>(append_data);
		break;
	case LogicalTypeId::INTEGER:
		may_have_null = ConvertColumnRegular<int32_t>(append_data);
		break;
	case LogicalTypeId::BIGINT:
		may_have_null = ConvertColumnRegular<int64_t>(append_data);
		break;
	case LogicalTypeId::UTINYINT:
		may_have_null = ConvertColumnRegular<uint8_t>(append_data);
		break;
	case LogicalTypeId::USMALLINT:
		may_have_null = ConvertColumnRegular<uint16_t>(append_data);
		break;
	case LogicalTypeId::UINTEGER:
		may_have_null = ConvertColumnRegular<uint32_t>(append_data);
		break;
	case LogicalTypeId::UBIGINT:
		may_have_null = ConvertColumnRegular<uint64_t>(append_data);
		break;
	case LogicalTypeId::HUGEINT:
		may_have_null = ConvertColumn<hugeint_t, double, duckdb_py_convert::IntegralConvert>(append_data);
		break;
	case LogicalTypeId::FLOAT:
		may_have_null = ConvertColumnRegular<float>(append_data);
		break;
	case LogicalTypeId::DOUBLE:
		may_have_null = ConvertColumnRegular<double>(append_data);
		break;
	case LogicalTypeId::DECIMAL:
		may_have_null = ConvertDecimal(append_data);
		break;
	case LogicalTypeId::TIMESTAMP:
	case LogicalTypeId::TIMESTAMP_TZ:
	case LogicalTypeId::TIMESTAMP_SEC:
	case LogicalTypeId::TIMESTAMP_MS:
	case LogicalTypeId::TIMESTAMP_NS:
		may_have_null = ConvertColumn<timestamp_t, int64_t, duckdb_py_convert::TimestampConvertNano>(append_data);
		break;
	case LogicalTypeId::DATE:
		may_have_null = ConvertColumn<date_t, int64_t, duckdb_py_convert::DateConvert>(append_data);
		break;
	case LogicalTypeId::TIME:
		may_have_null = ConvertColumn<dtime_t, PyObject *, duckdb_py_convert::TimeConvert>(append_data);
		break;
	case LogicalTypeId::INTERVAL:
		may_have_null = ConvertColumn<interval_t, int64_t, duckdb_py_convert::IntervalConvert>(append_data);
		break;
	case LogicalTypeId::VARCHAR:
		may_have_null = ConvertColumn<string_t, PyObject *, duckdb_py_convert::StringConvert>(append_data);
		break;
	case LogicalTypeId::BLOB:
		may_have_null = ConvertColumn<string_t, PyObject *, duckdb_py_convert::BlobConvert>(append_data);
		break;
	case LogicalTypeId::BIT:
		may_have_null = ConvertColumn<string_t, PyObject *, duckdb_py_convert::BitConvert>(append_data);
		break;
	case LogicalTypeId::LIST:
		may_have_null = ConvertNested<py::list, duckdb_py_convert::ListConvert>(append_data);
		break;
	case LogicalTypeId::MAP:
		may_have_null = ConvertNested<py::dict, duckdb_py_convert::MapConvert>(append_data);
		break;
	case LogicalTypeId::UNION:
		may_have_null = ConvertNested<py::object, duckdb_py_convert::UnionConvert>(append_data);
		break;
	case LogicalTypeId::STRUCT:
		may_have_null = ConvertNested<py::dict, duckdb_py_convert::StructConvert>(append_data);
		break;
	case LogicalTypeId::UUID:
		may_have_null = ConvertColumn<hugeint_t, PyObject *, duckdb_py_convert::UUIDConvert>(append_data);
		break;

	default:
		throw NotImplementedException("Unsupported type \"%s\"", input.GetType().ToString());
	}
	if (may_have_null) {
		requires_mask = true;
	}
	data->count += count;
	mask->count += count;
}

py::object ArrayWrapper::ToArray(idx_t count) const {
	D_ASSERT(data->array && mask->array);
	data->Resize(data->count);
	if (!requires_mask) {
		return std::move(data->array);
	}
	mask->Resize(mask->count);
	// construct numpy arrays from the data and the mask
	auto values = std::move(data->array);
	auto nullmask = std::move(mask->array);

	// create masked array and return it
	auto masked_array = py::module::import("numpy.ma").attr("masked_array")(values, nullmask);
	return masked_array;
}

} // namespace duckdb<|MERGE_RESOLUTION|>--- conflicted
+++ resolved
@@ -216,11 +216,7 @@
 	static NUMPY_T NullValue(bool &set_mask) {
 		if (PANDAS) {
 			set_mask = false;
-<<<<<<< HEAD
-			return Py_None;
-=======
 			Py_RETURN_NONE;
->>>>>>> 511c0932
 		}
 		set_mask = true;
 		return nullptr;
