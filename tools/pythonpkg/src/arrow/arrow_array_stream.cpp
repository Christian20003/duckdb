--- conflicted
+++ resolved
@@ -48,22 +48,6 @@
 
 	bool has_filter = filters && !filters->filters.empty();
 
-<<<<<<< HEAD
-	if (has_filter) {
-		for (auto it = filters->filters.begin(); it != filters->filters.end();) {
-			if (it->second->filter_type == TableFilterType::OPTIONAL_FILTER) {
-				it = filters->filters.erase(it);
-			} else {
-				++it;
-			}
-		}
-	}
-
-	// make sure there is still a filter
-	has_filter = filters && !filters->filters.empty();
-
-=======
->>>>>>> 44c3e83b
 	if (has_filter) {
 		auto filter = TransformFilter(*filters, parameters.projected_columns.projection_map, filter_to_col,
 		                              client_properties, arrow_table);
