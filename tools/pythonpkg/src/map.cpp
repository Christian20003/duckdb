--- conflicted
+++ resolved
@@ -94,8 +94,6 @@
 	}
 }
 
-<<<<<<< HEAD
-=======
 unique_ptr<FunctionData> BindExplicitSchema(unique_ptr<MapFunctionData> function_data, PyObject *schema_p,
                                             vector<LogicalType> &types, vector<string> &names) {
 	D_ASSERT(schema_p != Py_None);
@@ -125,7 +123,6 @@
 	return std::move(function_data);
 }
 
->>>>>>> da69aeaa
 // we call the passed function with a zero-row data frame to infer the output columns and their names.
 // they better not change in the actual execution ^^
 unique_ptr<FunctionData> MapFunction::MapFunctionBind(ClientContext &context, TableFunctionBindInput &input,
@@ -152,9 +149,6 @@
 	// output types are potentially NULL, this happens for types that map to 'object' dtype
 	OverrideNullType(return_types, names, data.in_types, data.in_names);
 
-	// output types are potentially NULL, this happens for types that map to 'object' dtype
-	OverrideNullType(return_types, names, data.in_types, data.in_names);
-
 	data.out_names = names;
 	data.out_types = return_types;
 	return std::move(data_uptr);
